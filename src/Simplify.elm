module Simplify exposing
    ( rule
    , Configuration, defaults, ignoreCaseOfForTypes
    )

{-| Reports when an expression can be simplified.

🔧 Running with `--fix` will automatically remove all the reported errors.

    config =
        [ Simplify.rule Simplify.defaults
        ]

@docs rule
@docs Configuration, defaults, ignoreCaseOfForTypes


## Try it out

You can try this rule out by running the following command:

```bash
elm-review --template jfmengels/elm-review-simplify/example --rules Simplify
```


## Simplifications

Below is the list of all kinds of simplifications this rule applies.


### Booleans

    x || True
    --> True

    x || False
    --> x

    x && True
    --> x

    x && False
    --> False

    not True
    --> False

    not (not x)
    --> x


### Comparisons

    x == True
    --> x

    x /= False
    --> x

    not x == not y
    --> x == y

    anything == anything
    --> True

    anything /= anything
    --> False

    { r | a = 1 } == { r | a = 2 }
    --> False


### If expressions

    if True then x else y
    --> x

    if False then x else y
    --> y

    if condition then x else x
    --> x

    if condition then True else False
    --> condition

    if condition then False else True
    --> not condition


    a =
        if condition then
            if not condition then
                1
            else
                2
        else
            3
    --> if condition then 2 else 3


### Case expressions

    case condition of
        True -> x
        False -> y
    --> if condition then x else y

    case condition of
        False -> y
        True -> x
    --> if not condition then x else y

    -- only when no variables are introduced in the pattern
    -- and no custom types defined in the project are referenced
    case value of
        Just _ -> x
        Nothing -> x
    --> x

Destructuring using case expressions

    case value of
        ( x, y ) ->
            x + y

    -->
    let
        ( x, y ) =
            value
    in
    x + y


### Let expressions

    let
        a =
            1
    in
    let
        b =
            1
    in
    a + b

    -->
    let
        a =
            1

        b =
            1
    in
    a + b


### Record updates

    { a | b = a.b }
    --> a

    { a | b = a.b, c = 1 }
    --> { a | c = 1 }


### Field access

    { a = b }.a
    --> b

    { a | b = c }.b
    --> c

    { a | b = c }.d
    --> a.d

    (let a = b in c).d
    --> let a = b in c.d


### Basics functions

    identity x
    --> x

    f >> identity
    --> f

    always x y
    --> x

    f >> always x
    --> always x


### Lambdas

    (\_ -> x) data
    --> x

    (\() y -> x) ()
    --> (\y -> x)

    (\_ y -> x) data
    --> (\y -> x)


### Operators

    (++) a b
    --> a ++ b


### Numbers

    n + 0
    --> n

    n - 0
    --> n

    0 - n
    --> -n

    n * 1
    --> n

    n / 1
    --> n

    -(-n)
    --> n

    negate (negate n)
    --> n


### Strings

    "a" ++ ""
    --> "a"

    String.fromList []
    --> ""

    String.fromList [ a ]
    --> String.fromChar a

    String.isEmpty ""
    --> True

    String.isEmpty "a"
    --> False

    String.concat []
    --> ""

    String.join str []
    --> ""

    String.join "" list
    --> String.concat list

    String.length "abc"
    --> 3

    String.repeat n ""
    --> ""

    String.repeat 0 str
    --> ""

    String.repeat 1 str
    --> str

    String.replace x y ""
    --> ""

    String.replace x x z
    --> z

    String.replace "x" "y" "z"
    --> "z" -- only when resulting string is unchanged

    String.words ""
    --> []

    String.lines ""
    --> []

    String.reverse ""
    --> ""

    String.reverse (String.reverse str)
    --> str

    String.slice n n str
    --> ""

    String.slice n 0 str
    --> ""

    String.slice a z ""
    --> ""

    String.left 0 str
    --> ""

    String.left -1 str
    --> ""

    String.left n ""
    --> ""

    String.right 0 str
    --> ""

    String.right -1 str
    --> ""

    String.right n ""
    --> ""

    String.slice 2 1 str
    --> ""

    String.slice -1 -2 str
    --> ""


### Maybes

    Maybe.map identity x
    --> x

    Maybe.map f Nothing
    --> Nothing

    Maybe.map f (Just x)
    --> Just (f x)

    Maybe.andThen f Nothing
    --> Nothing

    Maybe.andThen (always Nothing) x
    --> Nothing

    Maybe.andThen (\a -> Just b) x
    --> Maybe.map (\a -> b) x

    Maybe.andThen (\a -> if condition a then Just b else Just c) x
    --> Maybe.map (\a -> if condition a then b else c) x

    Maybe.andThen f (Just x)
    --> f x

    Maybe.withDefault x Nothing
    --> x

    Maybe.withDefault x (Just y)
    --> y


### Results

    Result.map identity x
    --> x

    Result.map f (Err x)
    --> Err x

    Result.map f (Ok x)
    --> Ok (f x)

    Result.andThen f (Err x)
    --> Err x

    Result.andThen f (Ok x)
    --> f x

    Result.andThen (\a -> Ok b) x
    --> Result.map (\a -> b) x

    Result.withDefault x (Err y)
    --> x

    Result.withDefault x (Ok y)
    --> y


### Lists

    a :: []
    --> [ a ]

    a :: [ b ]
    --> [ a, b ]

    [ a ] ++ list
    --> a :: list

    [] ++ list
    --> list

    [ a, b ] ++ [ c ]
    --> [ a, b, c ]

    List.append [] ys
    --> ys

    List.append [ a, b ] [ c ]
    --> [ a, b, c ]

    List.head []
    --> Nothing

    List.head (a :: bToZ)
    --> Just a

    List.tail []
    --> Nothing

    List.tail (a :: bToZ)
    --> Just bToZ

    List.member a []
    --> False

    List.member a [ a, b, c ]
    --> True

    List.member a [ b ]
    --> a == b

    List.map fn [] -- same for most List functions like List.filter, List.filterMap, ...
    --> []

    List.map identity list
    --> list

    List.filter (\a -> True) list
    --> list

    List.filter (always False) list
    --> []

    List.filterMap Just list
    --> list

    List.filterMap (\a -> if condition a then Just b else Just c) list
    --> List.map (\a -> if condition a then b else c) list

    List.filterMap (always Nothing) list
    --> []

    List.filterMap identity (List.map f list)
    --> List.filterMap f list

    List.filterMap identity [ Just x, Just y ]
    --> [ x, y ]

    List.concat [ [ a, b ], [ c ] ]
    --> [ a, b, c ]

    List.concat [ a, [ 1 ], [ 2 ] ]
    --> List.concat [ a, [ 1, 2 ] ]

    List.concatMap identity list
    --> List.concat list

    List.concatMap (\a -> [ b ]) list
    --> List.map (\a -> b) list

    List.concatMap fn [ x ]
    --> fn x

    List.concatMap (always []) list
    --> []

    List.concat (List.map f list)
    --> List.concatMap f list

    List.indexedMap (\_ value -> f value) list
    --> List.map (\value -> f value) list

    List.isEmpty []
    --> True

    List.isEmpty [ a ]
    --> False

    List.isEmpty (x :: xs)
    --> False

    List.sum []
    --> 0

    List.sum [ a ]
    --> a

    List.product []
    --> 1

    List.product [ a ]
    --> a

    List.minimum []
    --> Nothing

    List.minimum [ a ]
    --> Just a

    List.maximum []
    --> Nothing

    List.maximum [ a ]
    --> Just a

    -- The following simplifications for List.foldl also work for List.foldr
    List.foldl fn x []
    --> x

    List.foldl (\_ soFar -> soFar) x list
    --> x

    List.foldl (+) 0 list
    --> List.sum list

    List.foldl (+) initial list
    --> initial + List.sum list

    List.foldl (*) 1 list
    --> List.product list

    List.foldl (*) 0 list
    --> 0

    List.foldl (*) initial list
    --> initial * List.product list

    List.foldl (&&) True list
    --> List.all identity list

    List.foldl (&&) False list
    --> False

    List.foldl (||) False list
    --> List.any identity list

    List.foldl (||) True list
    --> True

    List.all fn []
    --> True

    List.all (always True) list
    --> True

    List.any fn []
    --> True

    List.any (always False) list
    --> False

    List.range 6 3
    --> []

    List.length [ a, b, c ]
    --> 3

    List.repeat 0 x
    --> []

    List.partition fn []
    --> ( [], [] )

    List.partition (always True) list
    --> ( list, [] )

    List.take 0 list
    --> []

    List.drop 0 list
    --> list

    List.reverse (List.reverse list)
    --> list

    List.sortBy (\_ -> a) list
    --> list

    List.sortBy identity list
    --> List.sort list

    List.sortWith (\_ _ -> LT) list
    --> List.reverse list

    List.sortWith (\_ _ -> EQ) list
    --> list

    List.sortWith (\_ _ -> GT) list
    --> list

    -- The following simplifications for List.sort also work for List.sortBy fn and List.sortWith fn
    List.sort []
    --> []

    List.sort [ a ]
    --> [ a ]

    -- same for up to List.map5 when any list is empty
    List.map2 fn xs []
    --> []

    List.map2 fn [] ys
    --> []

    List.unzip []
    --> ( [], [] )


### Sets

    Set.map fn Set.empty -- same for Set.filter, Set.remove...
    --> Set.empty

    Set.map identity set
    --> set

    Set.isEmpty Set.empty
    --> True

    Set.member x Set.empty
    --> False

    Set.fromList []
    --> Set.empty

    Set.toList Set.empty
    --> []

    Set.length Set.empty
    --> 0

    Set.intersect Set.empty set
    --> Set.empty

    Set.diff Set.empty set
    --> Set.empty

    Set.diff set Set.empty
    --> set

    Set.union set Set.empty
    --> set

    Set.insert x Set.empty
    --> Set.singleton x

    -- same for foldr
    List.foldl f x (Set.toList set)
    --> Set.foldl f x set

    Set.partition fn Set.empty
    --> ( Set.empty, Set.empty )

    Set.partition (always True) set
    --> ( set, Set.empty )


### Dict

    Dict.isEmpty Dict.empty
    --> True

    Dict.fromList []
    --> Dict.empty

    Dict.toList Dict.empty
    --> []

    Dict.size Dict.empty
    --> 0

    Dict.member x Dict.empty
    --> False


### Cmd / Sub

All of these also apply for `Sub`.

    Cmd.batch []
    --> Cmd.none

    Cmd.batch [ a ]
    --> a

    Cmd.batch [ a, Cmd.none, b ]
    --> Cmd.batch [ a, b ]

    Cmd.map identity cmd
    --> cmd

    Cmd.map fn Cmd.none
    --> Cmd.none


### Json.Decode

    Json.Decode.oneOf [ a ]
    --> a


### Parser

    Parser.oneOf [ a ]
    --> a

-}

import Dict exposing (Dict)
import Elm.Docs
import Elm.Syntax.Exposing as Exposing
import Elm.Syntax.Expression as Expression exposing (Expression, RecordSetter)
import Elm.Syntax.Import exposing (Import)
import Elm.Syntax.ModuleName exposing (ModuleName)
import Elm.Syntax.Node as Node exposing (Node(..))
import Elm.Syntax.Pattern as Pattern exposing (Pattern)
import Elm.Syntax.Range as Range exposing (Location, Range)
import Review.Fix as Fix exposing (Fix)
import Review.ModuleNameLookupTable as ModuleNameLookupTable exposing (ModuleNameLookupTable)
import Review.Project.Dependency as Dependency exposing (Dependency)
import Review.Rule as Rule exposing (Error, Rule)
import Set exposing (Set)
import Simplify.AstHelpers as AstHelpers
import Simplify.Evaluate as Evaluate
import Simplify.Infer as Infer
import Simplify.Match as Match exposing (Match(..))
import Simplify.Normalize as Normalize
import Simplify.RangeDict as RangeDict exposing (RangeDict)


{-| Rule to simplify Elm code.
-}
rule : Configuration -> Rule
rule (Configuration config) =
    Rule.newProjectRuleSchema "Simplify" initialContext
        |> Rule.withDirectDependenciesProjectVisitor (dependenciesVisitor (Set.fromList config.ignoreConstructors))
        |> Rule.withModuleVisitor moduleVisitor
        |> Rule.withModuleContextUsingContextCreator
            { fromProjectToModule = fromProjectToModule
            , fromModuleToProject = fromModuleToProject
            , foldProjectContexts = \_ previous -> previous
            }
        |> Rule.providesFixesForProjectRule
        |> Rule.fromProjectRuleSchema


moduleVisitor : Rule.ModuleRuleSchema schemaState ModuleContext -> Rule.ModuleRuleSchema { schemaState | hasAtLeastOneVisitor : () } ModuleContext
moduleVisitor schema =
    schema
        |> Rule.withImportVisitor (\importNode context -> ( [], importVisitor importNode context ))
        |> Rule.withDeclarationEnterVisitor (\node context -> ( [], declarationVisitor node context ))
        |> Rule.withExpressionEnterVisitor expressionVisitor
        |> Rule.withExpressionExitVisitor (\node context -> ( [], expressionExitVisitor node context ))



-- CONFIGURATION


{-| Configuration for this rule. Create a new one with [`defaults`](#defaults) and use [`ignoreCaseOfForTypes`](#ignoreCaseOfForTypes) to alter it.
-}
type Configuration
    = Configuration
        { ignoreConstructors : List String
        }


{-| Default configuration for this rule. Use [`ignoreCaseOfForTypes`](#ignoreCaseOfForTypes) if you want to change the configuration.

    config =
        [ Simplify.defaults
            |> Simplify.ignoreCaseOfForTypes [ "Module.Name.Type" ]
            |> Simplify.rule
        ]

-}
defaults : Configuration
defaults =
    Configuration { ignoreConstructors = [] }


{-| Ignore some reports about types from dependencies used in case expressions.

This rule simplifies the following construct:

    module Module.Name exposing (..)

    case value of
        Just _ -> x
        Nothing -> x
    --> x

(Since `v2.0.19`) it will not try to simplify the case expression when some of the patterns references custom types constructors
defined in the project. It will only do so for custom types that are defined in dependencies (including `elm/core`).

If you do happen to want to disable this simplification for a type `Module.Name.Type`, you can configure the rule like this:

    config =
        [ Simplify.defaults
            |> Simplify.ignoreCaseOfForTypes [ "Module.Name.Type" ]
            |> Simplify.rule
        ]

I personally don't recommend to use this function too much, because this could be a sign of premature abstraction, and because
I think that often [You Aren't Gonna Need this code](https://jfmengels.net/safe-dead-code-removal/#yagni-you-arent-gonna-need-it).

Please let me know by opening an issue if you do use this function, I am very curious to know;

-}
ignoreCaseOfForTypes : List String -> Configuration -> Configuration
ignoreCaseOfForTypes ignoreConstructors (Configuration config) =
    Configuration { config | ignoreConstructors = ignoreConstructors ++ config.ignoreConstructors }



-- CONTEXT


type alias ProjectContext =
    { customTypesToReportInCases : Set ( ModuleName, ConstructorName )
    }


type alias ModuleContext =
    { lookupTable : ModuleNameLookupTable
    , moduleName : ModuleName
    , imports : ImportLookup
    , rangesToIgnore : List Range
    , rightSidesOfPlusPlus : List Range
    , customTypesToReportInCases : Set ( ModuleName, ConstructorName )
    , localIgnoredCustomTypes : List Constructor
    , constructorsToIgnore : Set ( ModuleName, String )
    , inferredConstantsDict : RangeDict Infer.Inferred
    , inferredConstants : ( Infer.Inferred, List Infer.Inferred )
    , extractSourceCode : Range -> String
    }


type alias ImportLookup =
    Dict ModuleName { alias : Maybe ModuleName, exposed : Exposed }


type Exposed
    = ExposedAll
    | ExposedSome (Set String)


type alias ConstructorName =
    String


type alias Constructor =
    { moduleName : ModuleName
    , name : String
    , constructors : List String
    }


initialContext : ProjectContext
initialContext =
    { customTypesToReportInCases = Set.empty
    }


fromModuleToProject : Rule.ContextCreator ModuleContext ProjectContext
fromModuleToProject =
    Rule.initContextCreator (\_ -> initialContext)


fromProjectToModule : Rule.ContextCreator ProjectContext ModuleContext
fromProjectToModule =
    Rule.initContextCreator
        (\lookupTable metadata extractSourceCode projectContext ->
            { lookupTable = lookupTable
            , moduleName = Rule.moduleNameFromMetadata metadata
            , imports = implicitImports
            , rangesToIgnore = []
            , rightSidesOfPlusPlus = []
            , localIgnoredCustomTypes = []
            , customTypesToReportInCases = projectContext.customTypesToReportInCases
            , constructorsToIgnore = Set.empty
            , inferredConstantsDict = RangeDict.empty
            , inferredConstants = ( Infer.empty, [] )
            , extractSourceCode = extractSourceCode
            }
        )
        |> Rule.withModuleNameLookupTable
        |> Rule.withMetadata
        |> Rule.withSourceCodeExtractor



-- DEPENDENCIES VISITOR


dependenciesVisitor : Set String -> Dict String Dependency -> ProjectContext -> ( List (Error scope), ProjectContext )
dependenciesVisitor typeNamesAsStrings dict _ =
    let
        modules : List Elm.Docs.Module
        modules =
            dict
                |> Dict.values
                |> List.concatMap Dependency.modules

        unions : Set String
        unions =
            List.concatMap (\module_ -> List.map (\union -> module_.name ++ "." ++ union.name) module_.unions) modules
                |> Set.fromList

        unknownTypesToIgnore : List String
        unknownTypesToIgnore =
            Set.diff typeNamesAsStrings unions
                |> Set.toList

        customTypesToReportInCases : Set ( ModuleName, String )
        customTypesToReportInCases =
            modules
                |> List.concatMap
                    (\mod ->
                        let
                            moduleName : ModuleName
                            moduleName =
                                String.split "." mod.name
                        in
                        mod.unions
                            |> List.filter (\union -> not (Set.member (mod.name ++ "." ++ union.name) typeNamesAsStrings))
                            |> List.concatMap (\union -> union.tags)
                            |> List.map (\( tagName, _ ) -> ( moduleName, tagName ))
                    )
                |> Set.fromList
    in
    ( if List.isEmpty unknownTypesToIgnore then
        []

      else
        [ errorForUnknownIgnoredConstructor unknownTypesToIgnore ]
    , { customTypesToReportInCases = customTypesToReportInCases }
    )


errorForUnknownIgnoredConstructor : List String -> Error scope
errorForUnknownIgnoredConstructor list =
    Rule.globalError
        { message = "Could not find type names: " ++ (String.join ", " <| List.map wrapInBackticks list)
        , details =
            [ "I expected to find these custom types in the dependencies, but I could not find them."
            , "Please check whether these types and have not been removed, and if so, remove them from the configuration of this rule."
            , "If you find that these types have been moved or renamed, please update your configuration."
            , "Note that I may have provided fixes for things you didn't wish to be fixed, so you might want to undo the changes I have applied."
            , "Also note that the configuration for this rule changed in v2.0.19: types that are custom to your project are ignored by default, so this configuration setting can only be used to avoid simplifying case expressions that use custom types defined in dependencies."
            ]
        }


wrapInBackticks : String -> String
wrapInBackticks s =
    "`" ++ s ++ "`"



-- IMPORT VISITOR


importVisitor : Node Import -> ModuleContext -> ModuleContext
importVisitor importNode context =
    let
        import_ : Import
        import_ =
            Node.value importNode
    in
    { context
        | imports =
            context.imports
                |> insertImport (import_.moduleName |> Node.value)
                    { alias =
                        import_.moduleAlias |> Maybe.map Node.value
                    , exposed =
                        case import_.exposingList of
                            Nothing ->
                                ExposedSome Set.empty

                            Just (Node _ existingExposing) ->
                                case existingExposing of
                                    Exposing.All _ ->
                                        ExposedAll

                                    Exposing.Explicit list ->
                                        ExposedSome
                                            (Set.fromList
                                                (List.map (\(Node _ expose) -> nameOfExpose expose) list)
                                            )
                    }
    }


nameOfExpose : Exposing.TopLevelExpose -> String
nameOfExpose topLevelExpose =
    case topLevelExpose of
        Exposing.FunctionExpose name ->
            name

        Exposing.TypeOrAliasExpose name ->
            name

        Exposing.InfixExpose name ->
            name

        Exposing.TypeExpose { name } ->
            name



-- DECLARATION VISITOR


declarationVisitor : Node a -> ModuleContext -> ModuleContext
declarationVisitor _ context =
    { context
        | rangesToIgnore = []
        , rightSidesOfPlusPlus = []
        , inferredConstantsDict = RangeDict.empty
    }



-- EXPRESSION VISITOR


expressionVisitor : Node Expression -> ModuleContext -> ( List (Error {}), ModuleContext )
expressionVisitor node context =
    let
        newContext : ModuleContext
        newContext =
            case RangeDict.get (Node.range node) context.inferredConstantsDict of
                Just inferredConstants ->
                    let
                        ( previous, previousStack ) =
                            context.inferredConstants
                    in
                    { context | inferredConstants = ( inferredConstants, previous :: previousStack ) }

                Nothing ->
                    context
    in
    if List.member (Node.range node) newContext.rangesToIgnore then
        ( [], newContext )

    else
        let
            { errors, rangesToIgnore, rightSidesOfPlusPlus, inferredConstants } =
                expressionVisitorHelp node newContext
        in
        ( errors
        , { newContext
            | rangesToIgnore = rangesToIgnore ++ newContext.rangesToIgnore
            , rightSidesOfPlusPlus = rightSidesOfPlusPlus ++ newContext.rightSidesOfPlusPlus
            , inferredConstantsDict = List.foldl (\( range, constants ) acc -> RangeDict.insert range constants acc) newContext.inferredConstantsDict inferredConstants
          }
        )


expressionExitVisitor : Node Expression -> ModuleContext -> ModuleContext
expressionExitVisitor node context =
    if RangeDict.member (Node.range node) context.inferredConstantsDict then
        case Tuple.second context.inferredConstants of
            topOfStack :: restOfStack ->
                { context | inferredConstants = ( topOfStack, restOfStack ) }

            [] ->
                -- should never be empty
                context

    else
        context


errorsAndRangesToIgnore : List (Error {}) -> List Range -> { errors : List (Error {}), rangesToIgnore : List Range, rightSidesOfPlusPlus : List Range, inferredConstants : List ( Range, Infer.Inferred ) }
errorsAndRangesToIgnore errors rangesToIgnore =
    { errors = errors
    , rangesToIgnore = rangesToIgnore
    , rightSidesOfPlusPlus = []
    , inferredConstants = []
    }


onlyErrors : List (Error {}) -> { errors : List (Error {}), rangesToIgnore : List Range, rightSidesOfPlusPlus : List Range, inferredConstants : List ( Range, Infer.Inferred ) }
onlyErrors errors =
    { errors = errors
    , rangesToIgnore = []
    , rightSidesOfPlusPlus = []
    , inferredConstants = []
    }


expressionVisitorHelp : Node Expression -> ModuleContext -> { errors : List (Error {}), rangesToIgnore : List Range, rightSidesOfPlusPlus : List Range, inferredConstants : List ( Range, Infer.Inferred ) }
expressionVisitorHelp node context =
    let
        toCheckInfo :
            { fnRange : Range
            , firstArg : Node Expression
            , argsAfterFirst : List (Node Expression)
            , usingRightPizza : Bool
            }
            -> CheckInfo
        toCheckInfo checkInfo =
            { lookupTable = context.lookupTable
            , importLookup = context.imports
            , inferredConstants = context.inferredConstants
            , parentRange = Node.range node
            , fnRange = checkInfo.fnRange
            , firstArg = checkInfo.firstArg
            , argsAfterFirst = checkInfo.argsAfterFirst
            , secondArg = List.head checkInfo.argsAfterFirst
            , thirdArg = List.head (List.drop 1 checkInfo.argsAfterFirst)
            , usingRightPizza = checkInfo.usingRightPizza
            }
    in
    case Node.value node of
        --------------------
        -- FUNCTION CALLS --
        --------------------
        Expression.Application ((Node fnRange (Expression.FunctionOrValue _ fnName)) :: firstArg :: restOfArguments) ->
            case
                ModuleNameLookupTable.moduleNameAt context.lookupTable fnRange
                    |> Maybe.andThen (\moduleName -> Dict.get ( moduleName, fnName ) functionCallChecks)
            of
                Just checkFn ->
                    onlyErrors
                        (checkFn
                            (toCheckInfo
                                { fnRange = fnRange
                                , firstArg = firstArg
                                , argsAfterFirst = restOfArguments
                                , usingRightPizza = False
                                }
                            )
                        )

                _ ->
                    onlyErrors []

        -------------------
        -- IF EXPRESSION --
        -------------------
        Expression.IfBlock condition trueBranch falseBranch ->
            ifChecks
                context
                context.imports
                (Node.range node)
                { condition = condition
                , trueBranch = trueBranch
                , falseBranch = falseBranch
                }

        -------------------------------
        --  APPLIED LAMBDA FUNCTIONS --
        -------------------------------
        Expression.Application ((Node _ (Expression.ParenthesizedExpression (Node lambdaRange (Expression.LambdaExpression lambda)))) :: firstArgument :: _) ->
            case lambda.args of
                (Node unitRange Pattern.UnitPattern) :: otherPatterns ->
                    onlyErrors
                        [ Rule.errorWithFix
                            { message = "Unnecessary unit argument"
                            , details =
                                [ "This function is expecting a unit, but also passing it directly."
                                , "Maybe this was made in attempt to make the computation lazy, but in practice the function will be evaluated eagerly."
                                ]
                            }
                            unitRange
                            (case otherPatterns of
                                [] ->
                                    [ Fix.removeRange { start = lambdaRange.start, end = (Node.range lambda.expression).start }
                                    , Fix.removeRange (Node.range firstArgument)
                                    ]

                                secondPattern :: _ ->
                                    [ Fix.removeRange { start = unitRange.start, end = (Node.range secondPattern).start }
                                    , Fix.removeRange (Node.range firstArgument)
                                    ]
                            )
                        ]

                (Node allRange Pattern.AllPattern) :: otherPatterns ->
                    onlyErrors
                        [ Rule.errorWithFix
                            { message = "Unnecessary wildcard argument argument"
                            , details =
                                [ "This function is being passed an argument that is directly ignored."
                                , "Maybe this was made in attempt to make the computation lazy, but in practice the function will be evaluated eagerly."
                                ]
                            }
                            allRange
                            (case otherPatterns of
                                [] ->
                                    [ Fix.removeRange { start = lambdaRange.start, end = (Node.range lambda.expression).start }
                                    , Fix.removeRange (Node.range firstArgument)
                                    ]

                                secondPattern :: _ ->
                                    [ Fix.removeRange { start = allRange.start, end = (Node.range secondPattern).start }
                                    , Fix.removeRange (Node.range firstArgument)
                                    ]
                            )
                        ]

                _ ->
                    onlyErrors []

        -----------------------------------
        -- FULLY APPLIED PREFIX OPERATOR --
        -----------------------------------
        Expression.Application [ Node.Node operatorRange (Expression.PrefixOperator operator), left, right ] ->
            onlyErrors
                [ Rule.errorWithFix
                    { message = "Use the infix form (a + b) over the prefix form ((+) a b)"
                    , details = [ "The prefix form is generally more unfamiliar to Elm developers, and therefore it is nicer when the infix form is used." ]
                    }
                    operatorRange
                    [ Fix.removeRange { start = operatorRange.start, end = (Node.range left).start }
                    , Fix.insertAt (Node.range right).start (operator ++ " ")
                    ]
                ]

        -------------------
        -- RECORD UPDATE --
        -------------------
        Expression.RecordUpdateExpression variable fields ->
            onlyErrors (removeRecordFields (Node.range node) variable fields)

        -------------
        -- CASE OF --
        -------------
        Expression.CaseExpression caseBlock ->
            onlyErrors (caseOfChecks context (Node.range node) caseBlock)

        ------------
        -- LET IN --
        ------------
        Expression.LetExpression caseBlock ->
            onlyErrors (letInChecks caseBlock)

        ----------
        -- (<|) --
        ----------
        Expression.OperatorApplication "<|" _ (Node fnRange (Expression.FunctionOrValue _ fnName)) firstArg ->
            case
                ModuleNameLookupTable.moduleNameAt context.lookupTable fnRange
                    |> Maybe.andThen (\moduleName -> Dict.get ( moduleName, fnName ) functionCallChecks)
            of
                Just checkFn ->
                    onlyErrors
                        (checkFn
                            (toCheckInfo
                                { fnRange = fnRange
                                , firstArg = firstArg
                                , argsAfterFirst = []
                                , usingRightPizza = False
                                }
                            )
                        )

                _ ->
                    onlyErrors []

        Expression.OperatorApplication "<|" _ (Node applicationRange (Expression.Application ((Node fnRange (Expression.FunctionOrValue _ fnName)) :: firstArg :: argsBetweenFirstAndLast))) lastArg ->
            case
                ModuleNameLookupTable.moduleNameAt context.lookupTable fnRange
                    |> Maybe.andThen (\moduleName -> Dict.get ( moduleName, fnName ) functionCallChecks)
            of
                Just checkFn ->
                    errorsAndRangesToIgnore
                        (checkFn
                            (toCheckInfo
                                { fnRange = fnRange
                                , firstArg = firstArg
                                , argsAfterFirst = argsBetweenFirstAndLast ++ [ lastArg ]
                                , usingRightPizza = False
                                }
                            )
                        )
                        [ applicationRange ]

                Nothing ->
                    onlyErrors []

        ----------
        -- (|>) --
        ----------
        Expression.OperatorApplication "|>" _ firstArg (Node fnRange (Expression.FunctionOrValue _ fnName)) ->
            case
                ModuleNameLookupTable.moduleNameAt context.lookupTable fnRange
                    |> Maybe.andThen (\moduleName -> Dict.get ( moduleName, fnName ) functionCallChecks)
            of
                Just checkFn ->
                    onlyErrors
                        (checkFn
                            (toCheckInfo
                                { fnRange = fnRange
                                , firstArg = firstArg
                                , argsAfterFirst = []
                                , usingRightPizza = True
                                }
                            )
                        )

                _ ->
                    onlyErrors []

        Expression.OperatorApplication "|>" _ lastArg (Node applicationRange (Expression.Application ((Node fnRange (Expression.FunctionOrValue _ fnName)) :: firstArg :: argsBetweenFirstAndLast))) ->
            case
                ModuleNameLookupTable.moduleNameAt context.lookupTable fnRange
                    |> Maybe.andThen (\moduleName -> Dict.get ( moduleName, fnName ) functionCallChecks)
            of
                Just checkFn ->
                    errorsAndRangesToIgnore
                        (checkFn
                            (toCheckInfo
                                { fnRange = fnRange
                                , firstArg = firstArg
                                , argsAfterFirst = argsBetweenFirstAndLast ++ [ lastArg ]
                                , usingRightPizza = True
                                }
                            )
                        )
                        [ applicationRange ]

                _ ->
                    onlyErrors []

        Expression.OperatorApplication ">>" _ left (Node _ (Expression.OperatorApplication ">>" _ right _)) ->
            onlyErrors
                (firstThatReportsError compositionChecks
                    { lookupTable = context.lookupTable
                    , importLookup = context.imports
                    , fromLeftToRight = True
                    , parentRange = { start = (Node.range left).start, end = (Node.range right).end }
                    , left = left
                    , leftRange = Node.range left
                    , right = right
                    , rightRange = Node.range right
                    }
                )

        Expression.OperatorApplication ">>" _ left right ->
            onlyErrors
                (firstThatReportsError compositionChecks
                    { lookupTable = context.lookupTable
                    , importLookup = context.imports
                    , fromLeftToRight = True
                    , parentRange = Node.range node
                    , left = left
                    , leftRange = Node.range left
                    , right = right
                    , rightRange = Node.range right
                    }
                )

        Expression.OperatorApplication "<<" _ (Node _ (Expression.OperatorApplication "<<" _ _ left)) right ->
            onlyErrors
                (firstThatReportsError compositionChecks
                    { lookupTable = context.lookupTable
                    , importLookup = context.imports
                    , fromLeftToRight = False
                    , parentRange = { start = (Node.range left).start, end = (Node.range right).end }
                    , left = left
                    , leftRange = Node.range left
                    , right = right
                    , rightRange = Node.range right
                    }
                )

        Expression.OperatorApplication "<<" _ left right ->
            onlyErrors
                (firstThatReportsError compositionChecks
                    { lookupTable = context.lookupTable
                    , importLookup = context.imports
                    , fromLeftToRight = False
                    , parentRange = Node.range node
                    , left = left
                    , leftRange = Node.range left
                    , right = right
                    , rightRange = Node.range right
                    }
                )

        Expression.OperatorApplication operator _ left right ->
            case Dict.get operator operatorChecks of
                Just checkFn ->
                    { errors =
                        checkFn
                            { lookupTable = context.lookupTable
                            , importLookup = context.imports
                            , inferredConstants = context.inferredConstants
                            , parentRange = Node.range node
                            , operator = operator
                            , left = left
                            , leftRange = Node.range left
                            , right = right
                            , rightRange = Node.range right
                            , isOnTheRightSideOfPlusPlus = List.member (Node.range node) context.rightSidesOfPlusPlus
                            }
                    , rangesToIgnore = []
                    , rightSidesOfPlusPlus =
                        if operator == "++" then
                            [ Node.range <| AstHelpers.removeParens right ]

                        else
                            []
                    , inferredConstants = []
                    }

                Nothing ->
                    onlyErrors []

        Expression.Negation baseExpr ->
            case AstHelpers.removeParens baseExpr of
                Node range (Expression.Negation negatedValue) ->
                    let
                        doubleNegationRange : Range
                        doubleNegationRange =
                            { start = (Node.range node).start
                            , end = { row = range.start.row, column = range.start.column + 1 }
                            }
                    in
                    onlyErrors
                        [ Rule.errorWithFix
                            { message = "Unnecessary double number negation"
                            , details = [ "Negating a number twice is the same as the number itself." ]
                            }
                            doubleNegationRange
                            (replaceBySubExpressionFix (Node.range node) negatedValue)
                        ]

                _ ->
                    onlyErrors []

        Expression.RecordAccess record field ->
            case Node.value (AstHelpers.removeParens record) of
                Expression.RecordExpr setters ->
                    onlyErrors (recordAccessChecks (Node.range node) Nothing (Node.value field) setters)

                Expression.RecordUpdateExpression (Node recordNameRange _) setters ->
                    onlyErrors (recordAccessChecks (Node.range node) (Just recordNameRange) (Node.value field) setters)

                Expression.LetExpression { expression } ->
                    onlyErrors [ injectRecordAccessIntoLetExpression (Node.range record) expression field ]

                Expression.IfBlock _ thenBranch elseBranch ->
                    onlyErrors (distributeFieldAccess "an if/then/else" (Node.range record) [ thenBranch, elseBranch ] field)

                Expression.CaseExpression { cases } ->
                    onlyErrors (distributeFieldAccess "a case/of" (Node.range record) (List.map Tuple.second cases) field)

                _ ->
                    onlyErrors []

        _ ->
            onlyErrors []


{-| From the `elm/core` readme:

>
> ### Default Imports

> The modules in this package are so common, that some of them are imported by default in all Elm files. So it is as if every Elm file starts with these imports:
>
>     import Basics exposing (..)
>     import List exposing (List, (::))
>     import Maybe exposing (Maybe(..))
>     import Result exposing (Result(..))
>     import String exposing (String)
>     import Char exposing (Char)
>     import Tuple
>     import Debug
>     import Platform exposing (Program)
>     import Platform.Cmd as Cmd exposing (Cmd)
>     import Platform.Sub as Sub exposing (Sub)

-}
implicitImports : ImportLookup
implicitImports =
    [ ( [ "Basics" ], { alias = Nothing, exposed = ExposedAll } )
    , ( [ "List" ], { alias = Nothing, exposed = ExposedSome (Set.fromList [ "List", "(::)" ]) } )
    , ( [ "Maybe" ], { alias = Nothing, exposed = ExposedSome (Set.fromList [ "Maybe" ]) } )
    , ( [ "Result" ], { alias = Nothing, exposed = ExposedSome (Set.fromList [ "Result" ]) } )
    , ( [ "String" ], { alias = Nothing, exposed = ExposedSome (Set.fromList [ "String" ]) } )
    , ( [ "Char" ], { alias = Nothing, exposed = ExposedSome (Set.fromList [ "Char" ]) } )
    , ( [ "Tuple" ], { alias = Nothing, exposed = ExposedSome Set.empty } )
    , ( [ "Debug" ], { alias = Nothing, exposed = ExposedSome Set.empty } )
    , ( [ "Platform" ], { alias = Nothing, exposed = ExposedSome (Set.fromList [ "Program" ]) } )
    , ( [ "Platform", "Cmd" ], { alias = Just [ "Cmd" ], exposed = ExposedSome (Set.fromList [ "Cmd" ]) } )
    , ( [ "Platform", "Sub" ], { alias = Just [ "Sub" ], exposed = ExposedSome (Set.fromList [ "Sub" ]) } )
    ]
        |> Dict.fromList


{-| Merge a given new import with an existing import lookup.
This is strongly preferred over Dict.insert since the implicit default imports can be overridden
-}
insertImport : ModuleName -> { alias : Maybe ModuleName, exposed : Exposed } -> ImportLookup -> ImportLookup
insertImport moduleName importInfoToAdd =
    Dict.update moduleName
        (\existingImport ->
            let
                newImportInfo : { alias : Maybe ModuleName, exposed : Exposed }
                newImportInfo =
                    case existingImport of
                        Nothing ->
                            importInfoToAdd

                        Just import_ ->
                            { alias = findMap .alias [ import_, importInfoToAdd ]
                            , exposed = exposedMerge ( import_.exposed, importInfoToAdd.exposed )
                            }
            in
            Just newImportInfo
        )


exposedMerge : ( Exposed, Exposed ) -> Exposed
exposedMerge exposedTuple =
    case exposedTuple of
        ( ExposedAll, _ ) ->
            ExposedAll

        ( ExposedSome _, ExposedAll ) ->
            ExposedAll

        ( ExposedSome aSet, ExposedSome bSet ) ->
            ExposedSome (Set.union aSet bSet)


qualify : ( ModuleName, String ) -> ImportLookup -> ( ModuleName, String )
qualify ( moduleName, name ) importLookup =
    case importLookup |> Dict.get moduleName of
        Just import_ ->
            case import_.exposed of
                ExposedAll ->
                    ( [], name )

                ExposedSome exposedSet ->
                    if exposedSet |> Set.member name then
                        ( [], name )

                    else
                        ( case import_.alias of
                            Just hasAlias ->
                                hasAlias

                            Nothing ->
                                moduleName
                        , name
                        )

        Nothing ->
            ( moduleName, name )


qualifiedToString : ( ModuleName, String ) -> String
qualifiedToString ( moduleName, name ) =
    case moduleName of
        [] ->
            name

        moduleNameHead :: moduleNameTail ->
            String.join "." (moduleNameHead :: moduleNameTail) ++ "." ++ name


distributeFieldAccess : String -> Range -> List (Node Expression) -> Node String -> List (Error {})
distributeFieldAccess kind recordRange branches (Node fieldRange fieldName) =
    case recordLeavesRanges branches of
        Just records ->
            [ let
                fieldAccessRange : Range
                fieldAccessRange =
                    { start = recordRange.end, end = fieldRange.end }
              in
              Rule.errorWithFix
                { message = "Field access can be simplified"
                , details = [ "Accessing the field outside " ++ kind ++ " expression can be simplified to access the field inside it" ]
                }
                fieldAccessRange
                (Fix.removeRange fieldAccessRange
                    :: List.map (\leafRange -> Fix.insertAt leafRange.end ("." ++ fieldName)) records
                )
            ]

        Nothing ->
            []


injectRecordAccessIntoLetExpression : Range -> Node Expression -> Node String -> Rule.Error {}
injectRecordAccessIntoLetExpression recordRange letBody (Node fieldRange fieldName) =
    let
        removalRange : Range
        removalRange =
            { start = recordRange.end, end = fieldRange.end }
    in
    Rule.errorWithFix
        { message = "Field access can be simplified"
        , details = [ "Accessing the field outside a let/in expression can be simplified to access the field inside it" ]
        }
        removalRange
        (Fix.removeRange removalRange
            :: replaceSubExpressionByRecordAccessFix fieldName letBody
        )


recordLeavesRanges : List (Node Expression) -> Maybe (List Range)
recordLeavesRanges nodes =
    recordLeavesRangesHelp nodes []


recordLeavesRangesHelp : List (Node Expression) -> List Range -> Maybe (List Range)
recordLeavesRangesHelp nodes foundRanges =
    case nodes of
        [] ->
            Just foundRanges

        (Node range expr) :: rest ->
            case expr of
                Expression.IfBlock _ thenBranch elseBranch ->
                    recordLeavesRangesHelp (thenBranch :: elseBranch :: rest) foundRanges

                Expression.LetExpression { expression } ->
                    recordLeavesRangesHelp (expression :: rest) foundRanges

                Expression.ParenthesizedExpression child ->
                    recordLeavesRangesHelp (child :: rest) foundRanges

                Expression.CaseExpression { cases } ->
                    recordLeavesRangesHelp (List.map Tuple.second cases ++ rest) foundRanges

                Expression.RecordExpr _ ->
                    recordLeavesRangesHelp rest (range :: foundRanges)

                Expression.RecordUpdateExpression _ _ ->
                    recordLeavesRangesHelp rest (range :: foundRanges)

                _ ->
                    Nothing


recordAccessChecks : Range -> Maybe Range -> String -> List (Node RecordSetter) -> List (Error {})
recordAccessChecks nodeRange recordNameRange fieldName setters =
    case
        findMap
            (\(Node _ ( setterField, setterValue )) ->
                if Node.value setterField == fieldName then
                    Just setterValue

                else
                    Nothing
            )
            setters
    of
        Just setter ->
            [ Rule.errorWithFix
                { message = "Field access can be simplified"
                , details = [ "Accessing the field of a record or record update can be simplified to just that field's value" ]
                }
                nodeRange
                (replaceBySubExpressionFix nodeRange setter)
            ]

        Nothing ->
            case recordNameRange of
                Just rnr ->
                    [ Rule.errorWithFix
                        { message = "Field access can be simplified"
                        , details = [ "Accessing the field of an unrelated record update can be simplified to just the original field's value" ]
                        }
                        nodeRange
                        [ Fix.replaceRangeBy { start = nodeRange.start, end = rnr.start } ""
                        , Fix.replaceRangeBy { start = rnr.end, end = nodeRange.end } ("." ++ fieldName)
                        ]
                    ]

                Nothing ->
                    []


replaceBySubExpressionFix : Range -> Node Expression -> List Fix
replaceBySubExpressionFix outerRange (Node exprRange exprValue) =
    if needsParens exprValue then
        [ Fix.replaceRangeBy { start = outerRange.start, end = exprRange.start } "("
        , Fix.replaceRangeBy { start = exprRange.end, end = outerRange.end } ")"
        ]

    else
        [ Fix.removeRange { start = outerRange.start, end = exprRange.start }
        , Fix.removeRange { start = exprRange.end, end = outerRange.end }
        ]


replaceSubExpressionByRecordAccessFix : String -> Node Expression -> List Fix
replaceSubExpressionByRecordAccessFix fieldName (Node exprRange exprValue) =
    if needsParens exprValue then
        [ Fix.insertAt exprRange.start "("
        , Fix.insertAt exprRange.end (")." ++ fieldName)
        ]

    else
        [ Fix.insertAt exprRange.end ("." ++ fieldName) ]


needsParens : Expression -> Bool
needsParens expr =
    case expr of
        Expression.Application _ ->
            True

        Expression.OperatorApplication _ _ _ _ ->
            True

        Expression.IfBlock _ _ _ ->
            True

        Expression.Negation _ ->
            True

        Expression.LetExpression _ ->
            True

        Expression.CaseExpression _ ->
            True

        Expression.LambdaExpression _ ->
            True

        _ ->
            False


type alias CheckInfo =
    { lookupTable : ModuleNameLookupTable
    , importLookup : ImportLookup
    , inferredConstants : ( Infer.Inferred, List Infer.Inferred )
    , parentRange : Range
    , fnRange : Range
    , usingRightPizza : Bool
    , firstArg : Node Expression
    , argsAfterFirst : List (Node Expression)

    -- stored for quick access since usage is very common
    -- prefer using secondArg and thirdArg functions
    -- because the optimization could change in the future
    , secondArg : Maybe (Node Expression)
    , thirdArg : Maybe (Node Expression)
    }


secondArg : CheckInfo -> Maybe (Node Expression)
secondArg checkInfo =
    checkInfo.secondArg


thirdArg : CheckInfo -> Maybe (Node Expression)
thirdArg checkInfo =
    checkInfo.thirdArg


functionCallChecks : Dict ( ModuleName, String ) (CheckInfo -> List (Error {}))
functionCallChecks =
    Dict.fromList
        [ ( ( [ "Basics" ], "identity" ), basicsIdentityChecks )
        , ( ( [ "Basics" ], "always" ), basicsAlwaysChecks )
        , ( ( [ "Basics" ], "not" ), basicsNotChecks )
        , ( ( [ "Basics" ], "negate" ), basicsNegateChecks )
        , ( ( [ "Maybe" ], "map" ), maybeMapChecks )
        , ( ( [ "Maybe" ], "andThen" ), maybeAndThenChecks )
        , ( ( [ "Maybe" ], "withDefault" ), maybeWithDefaultChecks )
        , ( ( [ "Result" ], "map" ), resultMapChecks )
        , ( ( [ "Result" ], "andThen" ), resultAndThenChecks )
        , ( ( [ "Result" ], "withDefault" ), resultWithDefaultChecks )
        , ( ( [ "List" ], "append" ), listAppendChecks )
        , ( ( [ "List" ], "head" ), listHeadChecks )
        , ( ( [ "List" ], "tail" ), listTailChecks )
        , ( ( [ "List" ], "member" ), listMemberChecks )
        , ( ( [ "List" ], "map" ), collectionMapChecks listCollection )
        , ( ( [ "List" ], "filter" ), collectionFilterChecks listCollection )
        , reportEmptyListSecondArgument ( ( [ "List" ], "filterMap" ), listFilterMapChecks )
        , reportEmptyListFirstArgument ( ( [ "List" ], "concat" ), listConcatChecks )
        , reportEmptyListSecondArgument ( ( [ "List" ], "concatMap" ), listConcatMapChecks )
        , reportEmptyListSecondArgument ( ( [ "List" ], "indexedMap" ), listIndexedMapChecks )
        , reportEmptyListSecondArgument ( ( [ "List" ], "intersperse" ), \_ -> [] )
        , ( ( [ "List" ], "sum" ), listSumChecks )
        , ( ( [ "List" ], "product" ), listProductChecks )
        , ( ( [ "List" ], "minimum" ), listMinimumChecks )
        , ( ( [ "List" ], "maximum" ), listMaximumChecks )
        , ( ( [ "List" ], "foldl" ), listFoldlChecks )
        , ( ( [ "List" ], "foldr" ), listFoldrChecks )
        , ( ( [ "List" ], "all" ), listAllChecks )
        , ( ( [ "List" ], "any" ), listAnyChecks )
        , ( ( [ "List" ], "range" ), listRangeChecks )
        , ( ( [ "List" ], "length" ), collectionSizeChecks listCollection )
        , ( ( [ "List" ], "repeat" ), listRepeatChecks )
        , ( ( [ "List" ], "isEmpty" ), collectionIsEmptyChecks listCollection )
        , ( ( [ "List" ], "partition" ), collectionPartitionChecks listCollection )
        , ( ( [ "List" ], "reverse" ), listReverseChecks )
        , ( ( [ "List" ], "sort" ), listSortChecks )
        , ( ( [ "List" ], "sortBy" ), listSortByChecks )
        , ( ( [ "List" ], "sortWith" ), listSortWithChecks )
        , ( ( [ "List" ], "take" ), listTakeChecks )
        , ( ( [ "List" ], "drop" ), listDropChecks )
        , ( ( [ "List" ], "map2" ), listMapNChecks { n = 2 } )
        , ( ( [ "List" ], "map3" ), listMapNChecks { n = 3 } )
        , ( ( [ "List" ], "map4" ), listMapNChecks { n = 4 } )
        , ( ( [ "List" ], "map5" ), listMapNChecks { n = 5 } )
        , ( ( [ "List" ], "unzip" ), listUnzipChecks )
        , ( ( [ "Set" ], "map" ), collectionMapChecks setCollection )
        , ( ( [ "Set" ], "filter" ), collectionFilterChecks setCollection )
        , ( ( [ "Set" ], "remove" ), collectionRemoveChecks setCollection )
        , ( ( [ "Set" ], "isEmpty" ), collectionIsEmptyChecks setCollection )
        , ( ( [ "Set" ], "size" ), collectionSizeChecks setCollection )
        , ( ( [ "Set" ], "member" ), collectionMemberChecks setCollection )
        , ( ( [ "Set" ], "fromList" ), collectionFromListChecks setCollection )
        , ( ( [ "Set" ], "toList" ), collectionToListChecks setCollection )
        , ( ( [ "Set" ], "partition" ), collectionPartitionChecks setCollection )
        , ( ( [ "Set" ], "intersect" ), collectionIntersectChecks setCollection )
        , ( ( [ "Set" ], "diff" ), collectionDiffChecks setCollection )
        , ( ( [ "Set" ], "union" ), collectionUnionChecks setCollection )
        , ( ( [ "Set" ], "insert" ), collectionInsertChecks setCollection )
        , ( ( [ "Dict" ], "isEmpty" ), collectionIsEmptyChecks dictCollection )
        , ( ( [ "Dict" ], "fromList" ), collectionFromListChecks dictCollection )
        , ( ( [ "Dict" ], "toList" ), collectionToListChecks dictCollection )
        , ( ( [ "Dict" ], "size" ), collectionSizeChecks dictCollection )
        , ( ( [ "Dict" ], "member" ), collectionMemberChecks dictCollection )
        , ( ( [ "String" ], "fromList" ), stringFromListChecks )
        , ( ( [ "String" ], "isEmpty" ), stringIsEmptyChecks )
        , ( ( [ "String" ], "concat" ), stringConcatChecks )
        , ( ( [ "String" ], "join" ), stringJoinChecks )
        , ( ( [ "String" ], "length" ), stringLengthChecks )
        , ( ( [ "String" ], "repeat" ), stringRepeatChecks )
        , ( ( [ "String" ], "replace" ), stringReplaceChecks )
        , ( ( [ "String" ], "words" ), stringWordsChecks )
        , ( ( [ "String" ], "lines" ), stringLinesChecks )
        , ( ( [ "String" ], "reverse" ), stringReverseChecks )
        , ( ( [ "String" ], "slice" ), stringSliceChecks )
        , ( ( [ "String" ], "left" ), stringLeftChecks )
        , ( ( [ "String" ], "right" ), stringRightChecks )
        , ( ( [ "Platform", "Cmd" ], "batch" ), subAndCmdBatchChecks "Cmd" )
        , ( ( [ "Platform", "Cmd" ], "map" ), collectionMapChecks cmdCollection )
        , ( ( [ "Platform", "Sub" ], "batch" ), subAndCmdBatchChecks "Sub" )
        , ( ( [ "Platform", "Sub" ], "map" ), collectionMapChecks subCollection )
        , ( ( [ "Json", "Decode" ], "oneOf" ), oneOfChecks )
        , ( ( [ "Parser" ], "oneOf" ), oneOfChecks )
        , ( ( [ "Parser", "Advanced" ], "oneOf" ), oneOfChecks )
        ]


type alias OperatorCheckInfo =
    { lookupTable : ModuleNameLookupTable
    , importLookup : ImportLookup
    , inferredConstants : ( Infer.Inferred, List Infer.Inferred )
    , parentRange : Range
    , operator : String
    , left : Node Expression
    , leftRange : Range
    , right : Node Expression
    , rightRange : Range
    , isOnTheRightSideOfPlusPlus : Bool
    }


operatorChecks : Dict String (OperatorCheckInfo -> List (Error {}))
operatorChecks =
    Dict.fromList
        [ ( "+", plusChecks )
        , ( "-", minusChecks )
        , ( "*", multiplyChecks )
        , ( "/", divisionChecks )
        , ( "++", plusplusChecks )
        , ( "::", consChecks )
        , ( "||", orChecks )
        , ( "&&", andChecks )
        , ( "==", equalityChecks True )
        , ( "/=", equalityChecks False )
        , ( "<", comparisonChecks (<) )
        , ( ">", comparisonChecks (>) )
        , ( "<=", comparisonChecks (<=) )
        , ( ">=", comparisonChecks (>=) )
        ]


type alias CompositionCheckInfo =
    { lookupTable : ModuleNameLookupTable
    , importLookup : ImportLookup
    , fromLeftToRight : Bool
    , parentRange : Range
    , left : Node Expression
    , leftRange : Range
    , right : Node Expression
    , rightRange : Range
    }


firstThatReportsError : List (a -> List (Error {})) -> a -> List (Error {})
firstThatReportsError remainingChecks data =
    case remainingChecks of
        [] ->
            []

        checkFn :: restOfFns ->
            case checkFn data of
                [] ->
                    firstThatReportsError restOfFns data

                errors ->
                    errors


compositionChecks : List (CompositionCheckInfo -> List (Error {}))
compositionChecks =
    [ identityCompositionCheck
    , notNotCompositionCheck
    , negateCompositionCheck
    , alwaysCompositionCheck
    , maybeMapCompositionChecks
    , resultMapCompositionChecks
    , filterAndMapCompositionCheck
    , concatAndMapCompositionCheck
    , foldAndSetToListCompositionChecks "foldl"
    , foldAndSetToListCompositionChecks "foldr"
    ]


removeAlongWithOtherFunctionCheck :
    { message : String, details : List String }
    -> (ModuleNameLookupTable -> Node Expression -> Maybe Range)
    -> CheckInfo
    -> List (Error {})
removeAlongWithOtherFunctionCheck errorMessage secondFunctionCheck checkInfo =
    case Node.value (AstHelpers.removeParens checkInfo.firstArg) of
        Expression.Application (secondFn :: firstArgOfSecondCall :: _) ->
            case secondFunctionCheck checkInfo.lookupTable secondFn of
                Just secondRange ->
                    [ Rule.errorWithFix
                        errorMessage
                        (Range.combine [ checkInfo.fnRange, secondRange ])
                        [ removeFunctionFromFunctionCall checkInfo
                        , removeFunctionFromFunctionCall
                            { fnRange = Node.range secondFn
                            , firstArg = firstArgOfSecondCall
                            , usingRightPizza = False
                            }
                        ]
                    ]

                Nothing ->
                    []

        Expression.OperatorApplication "|>" _ firstArgOfSecondCall secondFn ->
            case secondFunctionCheck checkInfo.lookupTable secondFn of
                Just secondRange ->
                    [ Rule.errorWithFix
                        errorMessage
                        (Range.combine [ checkInfo.fnRange, secondRange ])
                        [ removeFunctionFromFunctionCall checkInfo
                        , removeFunctionFromFunctionCall
                            { fnRange = Node.range secondFn
                            , firstArg = firstArgOfSecondCall
                            , usingRightPizza = True
                            }
                        ]
                    ]

                Nothing ->
                    []

        Expression.OperatorApplication "<|" _ secondFn firstArgOfSecondCall ->
            case secondFunctionCheck checkInfo.lookupTable secondFn of
                Just secondRange ->
                    [ Rule.errorWithFix
                        errorMessage
                        (Range.combine [ checkInfo.fnRange, secondRange ])
                        [ removeFunctionFromFunctionCall checkInfo
                        , removeFunctionFromFunctionCall
                            { fnRange = Node.range secondFn
                            , firstArg = firstArgOfSecondCall
                            , usingRightPizza = False
                            }
                        ]
                    ]

                Nothing ->
                    []

        _ ->
            []


plusChecks : OperatorCheckInfo -> List (Error {})
plusChecks { leftRange, rightRange, left, right } =
    findMap
        (\( node, getRange ) ->
            if getUncomputedNumberValue node == Just 0 then
                Just
                    [ Rule.errorWithFix
                        { message = "Unnecessary addition with 0"
                        , details = [ "Adding 0 does not change the value of the number." ]
                        }
                        (getRange ())
                        [ Fix.removeRange (getRange ()) ]
                    ]

            else
                Nothing
        )
        [ ( right, \() -> { start = leftRange.end, end = rightRange.end } )
        , ( left, \() -> { start = leftRange.start, end = rightRange.start } )
        ]
        |> Maybe.withDefault []


minusChecks : OperatorCheckInfo -> List (Error {})
minusChecks { leftRange, rightRange, left, right } =
    if getUncomputedNumberValue right == Just 0 then
        let
            range : Range
            range =
                { start = leftRange.end, end = rightRange.end }
        in
        [ Rule.errorWithFix
            { message = "Unnecessary subtraction with 0"
            , details = [ "Subtracting 0 does not change the value of the number." ]
            }
            range
            [ Fix.removeRange range ]
        ]

    else if getUncomputedNumberValue left == Just 0 then
        let
            range : Range
            range =
                { start = leftRange.start, end = rightRange.start }
        in
        [ Rule.errorWithFix
            { message = "Unnecessary subtracting from 0"
            , details = [ "You can negate the expression on the right like `-n`." ]
            }
            range
            (if needsParens (Node.value right) then
                [ Fix.replaceRangeBy range "-(", Fix.insertAt rightRange.end ")" ]

             else
                [ Fix.replaceRangeBy range "-" ]
            )
        ]

    else
        []


multiplyChecks : OperatorCheckInfo -> List (Error {})
multiplyChecks { leftRange, rightRange, left, right } =
    findMap
        (\( node, getRange ) ->
            case getUncomputedNumberValue node of
                Just number ->
                    if number == 1 then
                        Just
                            [ Rule.errorWithFix
                                { message = "Unnecessary multiplication by 1"
                                , details = [ "Multiplying by 1 does not change the value of the number." ]
                                }
                                (getRange ())
                                [ Fix.removeRange (getRange ()) ]
                            ]

                    else if number == 0 then
                        Just
                            [ Rule.error
                                { message = "Multiplication by 0 should be replaced"
                                , details =
                                    [ "Multiplying by 0 will turn finite numbers into 0 and keep NaN and (-)Infinity"
                                    , "Most likely, multiplying by 0 was unintentional and you had a different factor in mind."
                                    , """If you do want the described behavior, though, make your intention clear for the reader
by explicitly checking for `Basics.isNaN` and `Basics.isInfinite`."""
                                    , """Basics.isNaN: https://package.elm-lang.org/packages/elm/core/latest/Basics#isNaN
Basics.isInfinite: https://package.elm-lang.org/packages/elm/core/latest/Basics#isInfinite"""
                                    ]
                                }
                                (getRange ())
                            ]

                    else
                        Nothing

                Nothing ->
                    Nothing
        )
        [ ( right, \() -> { start = leftRange.end, end = rightRange.end } )
        , ( left, \() -> { start = leftRange.start, end = rightRange.start } )
        ]
        |> Maybe.withDefault []


divisionChecks : OperatorCheckInfo -> List (Error {})
divisionChecks { leftRange, rightRange, right } =
    if getUncomputedNumberValue right == Just 1 then
        let
            range : Range
            range =
                { start = leftRange.end, end = rightRange.end }
        in
        [ Rule.errorWithFix
            { message = "Unnecessary division by 1"
            , details = [ "Dividing by 1 does not change the value of the number." ]
            }
            range
            [ Fix.removeRange range ]
        ]

    else
        []


findMap : (a -> Maybe b) -> List a -> Maybe b
findMap mapper nodes =
    case nodes of
        [] ->
            Nothing

        node :: rest ->
            case mapper node of
                Just value ->
                    Just value

                Nothing ->
                    findMap mapper rest


plusplusChecks : OperatorCheckInfo -> List (Error {})
plusplusChecks { parentRange, leftRange, rightRange, left, right, isOnTheRightSideOfPlusPlus } =
    case ( Node.value left, Node.value right ) of
        ( Expression.Literal "", Expression.Literal _ ) ->
            [ errorForAddingEmptyStrings leftRange
                { start = leftRange.start
                , end = rightRange.start
                }
            ]

        ( Expression.Literal _, Expression.Literal "" ) ->
            [ errorForAddingEmptyStrings rightRange
                { start = leftRange.end
                , end = rightRange.end
                }
            ]

        ( Expression.ListExpr [], _ ) ->
            [ errorForAddingEmptyLists leftRange
                { start = leftRange.start
                , end = rightRange.start
                }
            ]

        ( _, Expression.ListExpr [] ) ->
            [ errorForAddingEmptyLists rightRange
                { start = leftRange.end
                , end = rightRange.end
                }
            ]

        ( Expression.ListExpr _, Expression.ListExpr _ ) ->
            [ Rule.errorWithFix
                { message = "Expression could be simplified to be a single List"
                , details = [ "Try moving all the elements into a single list." ]
                }
                parentRange
                [ Fix.replaceRangeBy
                    { start = { row = leftRange.end.row, column = leftRange.end.column - 1 }
                    , end = { row = rightRange.start.row, column = rightRange.start.column + 1 }
                    }
                    ","
                ]
            ]

        ( Expression.ListExpr [ listElement ], _ ) ->
            if isOnTheRightSideOfPlusPlus then
                []

            else
                [ Rule.errorWithFix
                    { message = "Should use (::) instead of (++)"
                    , details = [ "Concatenating a list with a single value is the same as using (::) on the list with the value." ]
                    }
                    parentRange
                    (Fix.replaceRangeBy
                        { start = leftRange.end
                        , end = rightRange.start
                        }
                        " :: "
                        :: replaceBySubExpressionFix leftRange listElement
                    )
                ]

        _ ->
            []


errorForAddingEmptyStrings : Range -> Range -> Error {}
errorForAddingEmptyStrings range rangeToRemove =
    Rule.errorWithFix
        { message = "Unnecessary concatenation with an empty string"
        , details = [ "You should remove the concatenation with the empty string." ]
        }
        range
        [ Fix.removeRange rangeToRemove ]


errorForAddingEmptyLists : Range -> Range -> Error {}
errorForAddingEmptyLists range rangeToRemove =
    Rule.errorWithFix
        { message = "Concatenating with a single list doesn't have any effect"
        , details = [ "You should remove the concatenation with the empty list." ]
        }
        range
        [ Fix.removeRange rangeToRemove ]


consChecks : OperatorCheckInfo -> List (Error {})
consChecks { right, leftRange, rightRange } =
    case Node.value right of
        Expression.ListExpr [] ->
            [ Rule.errorWithFix
                { message = "Element added to the beginning of the list could be included in the list"
                , details = [ "Try moving the element inside the list it is being added to." ]
                }
                leftRange
                [ Fix.insertAt leftRange.start "[ "
                , Fix.replaceRangeBy
                    { start = leftRange.end
                    , end = rightRange.end
                    }
                    " ]"
                ]
            ]

        Expression.ListExpr _ ->
            [ Rule.errorWithFix
                { message = "Element added to the beginning of the list could be included in the list"
                , details = [ "Try moving the element inside the list it is being added to." ]
                }
                leftRange
                [ Fix.insertAt leftRange.start "[ "
                , Fix.replaceRangeBy
                    { start = leftRange.end
                    , end = { row = rightRange.start.row, column = rightRange.start.column + 1 }
                    }
                    ","
                ]
            ]

        _ ->
            []



-- NUMBERS


negateNegateCompositionErrorMessage : { message : String, details : List String }
negateNegateCompositionErrorMessage =
    { message = "Unnecessary double negation"
    , details = [ "Composing `negate` with `negate` cancel each other out." ]
    }


negateCompositionCheck : CompositionCheckInfo -> List (Error {})
negateCompositionCheck { lookupTable, fromLeftToRight, parentRange, left, right, leftRange, rightRange, importLookup } =
    case Maybe.map2 Tuple.pair (getNegateFunction lookupTable left) (getNegateFunction lookupTable right) of
        Just _ ->
            [ Rule.errorWithFix
                negateNegateCompositionErrorMessage
                parentRange
                [ Fix.replaceRangeBy parentRange
                    (qualifiedToString (qualify ( [ "Basics" ], "identity" ) importLookup))
                ]
            ]

        _ ->
            case getNegateFunction lookupTable left of
                Just leftNotRange ->
                    case getNegateComposition lookupTable fromLeftToRight right of
                        Just rightNotRange ->
                            [ Rule.errorWithFix
                                negateNegateCompositionErrorMessage
                                { start = leftNotRange.start, end = rightNotRange.end }
                                [ Fix.removeRange { start = leftNotRange.start, end = rightRange.start }
                                , Fix.removeRange rightNotRange
                                ]
                            ]

                        Nothing ->
                            []

                Nothing ->
                    case getNegateFunction lookupTable right of
                        Just rightNotRange ->
                            case getNegateComposition lookupTable (not fromLeftToRight) left of
                                Just leftNotRange ->
                                    [ Rule.errorWithFix
                                        negateNegateCompositionErrorMessage
                                        { start = leftNotRange.start, end = rightNotRange.end }
                                        [ Fix.removeRange leftNotRange
                                        , Fix.removeRange { start = leftRange.end, end = rightNotRange.end }
                                        ]
                                    ]

                                Nothing ->
                                    []

                        Nothing ->
                            []


getNegateComposition : ModuleNameLookupTable -> Bool -> Node Expression -> Maybe Range
getNegateComposition lookupTable takeFirstFunction node =
    case Node.value (AstHelpers.removeParens node) of
        Expression.OperatorApplication "<<" _ left right ->
            if takeFirstFunction then
                getNegateFunction lookupTable right
                    |> Maybe.map (\_ -> { start = (Node.range left).end, end = (Node.range right).end })

            else
                getNegateFunction lookupTable left
                    |> Maybe.map (\_ -> { start = (Node.range left).start, end = (Node.range right).start })

        Expression.OperatorApplication ">>" _ left right ->
            if takeFirstFunction then
                getNegateFunction lookupTable left
                    |> Maybe.map (\_ -> { start = (Node.range left).start, end = (Node.range right).start })

            else
                getNegateFunction lookupTable right
                    |> Maybe.map (\_ -> { start = (Node.range left).end, end = (Node.range right).end })

        _ ->
            Nothing


basicsNegateChecks : CheckInfo -> List (Error {})
basicsNegateChecks checkInfo =
    removeAlongWithOtherFunctionCheck negateNegateCompositionErrorMessage getNegateFunction checkInfo


getNegateFunction : ModuleNameLookupTable -> Node Expression -> Maybe Range
getNegateFunction lookupTable baseNode =
    case AstHelpers.removeParens baseNode of
        Node range (Expression.FunctionOrValue _ "negate") ->
            case ModuleNameLookupTable.moduleNameAt lookupTable range of
                Just [ "Basics" ] ->
                    Just range

                _ ->
                    Nothing

        _ ->
            Nothing



-- BOOLEAN


basicsNotChecks : CheckInfo -> List (Error {})
basicsNotChecks checkInfo =
    case Evaluate.getBoolean checkInfo checkInfo.firstArg of
        Determined bool ->
            [ Rule.errorWithFix
                { message = "Expression is equal to " ++ boolToString (not bool)
                , details = [ "You can replace the call to `not` by the boolean value directly." ]
                }
                checkInfo.parentRange
                [ Fix.replaceRangeBy checkInfo.parentRange
                    (qualifiedToString (qualify ( [ "Basics" ], boolToString (not bool) ) checkInfo.importLookup))
                ]
            ]

        Undetermined ->
            removeAlongWithOtherFunctionCheck notNotCompositionErrorMessage getNotFunction checkInfo


notNotCompositionCheck : CompositionCheckInfo -> List (Error {})
notNotCompositionCheck { lookupTable, fromLeftToRight, parentRange, left, right, leftRange, rightRange, importLookup } =
    let
        notOnLeft : Maybe Range
        notOnLeft =
            getNotFunction lookupTable left

        notOnRight : Maybe Range
        notOnRight =
            getNotFunction lookupTable right
    in
    case ( notOnLeft, notOnRight ) of
        ( Just _, Just _ ) ->
            [ Rule.errorWithFix
                notNotCompositionErrorMessage
                parentRange
                [ Fix.replaceRangeBy parentRange
                    (qualifiedToString (qualify ( [ "Basics" ], "identity" ) importLookup))
                ]
            ]

        ( Just leftNotRange, _ ) ->
            case getNotComposition lookupTable fromLeftToRight right of
                Just rightNotRange ->
                    [ Rule.errorWithFix
                        notNotCompositionErrorMessage
                        { start = leftNotRange.start, end = rightNotRange.end }
                        [ Fix.removeRange { start = leftNotRange.start, end = rightRange.start }
                        , Fix.removeRange rightNotRange
                        ]
                    ]

                Nothing ->
                    []

        ( _, Just rightNotRange ) ->
            case getNotComposition lookupTable (not fromLeftToRight) left of
                Just leftNotRange ->
                    [ Rule.errorWithFix
                        notNotCompositionErrorMessage
                        { start = leftNotRange.start, end = rightNotRange.end }
                        [ Fix.removeRange leftNotRange
                        , Fix.removeRange { start = leftRange.end, end = rightNotRange.end }
                        ]
                    ]

                Nothing ->
                    []

        _ ->
            []


notNotCompositionErrorMessage : { message : String, details : List String }
notNotCompositionErrorMessage =
    { message = "Unnecessary double negation"
    , details = [ "Composing `not` with `not` cancel each other out." ]
    }


getNotComposition : ModuleNameLookupTable -> Bool -> Node Expression -> Maybe Range
getNotComposition lookupTable takeFirstFunction node =
    case Node.value (AstHelpers.removeParens node) of
        Expression.OperatorApplication "<<" _ left right ->
            if takeFirstFunction then
                getNotFunction lookupTable right
                    |> Maybe.map (\_ -> { start = (Node.range left).end, end = (Node.range right).end })

            else
                getNotFunction lookupTable left
                    |> Maybe.map (\_ -> { start = (Node.range left).start, end = (Node.range right).start })

        Expression.OperatorApplication ">>" _ left right ->
            if takeFirstFunction then
                getNotFunction lookupTable left
                    |> Maybe.map (\_ -> { start = (Node.range left).start, end = (Node.range right).start })

            else
                getNotFunction lookupTable right
                    |> Maybe.map (\_ -> { start = (Node.range left).end, end = (Node.range right).end })

        _ ->
            Nothing


orChecks : OperatorCheckInfo -> List (Error {})
orChecks operatorCheckInfo =
    firstThatReportsError
        [ \() ->
            List.concat
                [ or_isLeftSimplifiableError operatorCheckInfo
                , or_isRightSimplifiableError operatorCheckInfo
                ]
        , \() -> findSimilarConditionsError operatorCheckInfo
        ]
        ()


type RedundantConditionResolution
    = RemoveFrom Location
    | ReplaceByNoop Bool


findSimilarConditionsError : OperatorCheckInfo -> List (Error {})
findSimilarConditionsError operatorCheckInfo =
    let
        conditionsOnTheRight : List ( RedundantConditionResolution, Node Expression )
        conditionsOnTheRight =
            listConditions
                operatorCheckInfo.operator
                (RemoveFrom operatorCheckInfo.leftRange.end)
                operatorCheckInfo.right

        errorsForNode : Node Expression -> List (Error {})
        errorsForNode nodeToCompareTo =
            List.concatMap
                (areSimilarConditionsError
                    operatorCheckInfo
                    operatorCheckInfo.operator
                    nodeToCompareTo
                )
                conditionsOnTheRight
    in
    operatorCheckInfo.left
        |> listConditions operatorCheckInfo.operator (RemoveFrom operatorCheckInfo.leftRange.end)
        |> List.concatMap (Tuple.second >> errorsForNode)


areSimilarConditionsError :
    Infer.Resources { a | importLookup : ImportLookup }
    -> String
    -> Node Expression
    -> ( RedundantConditionResolution, Node Expression )
    -> List (Error {})
areSimilarConditionsError resources operator nodeToCompareTo ( redundantConditionResolution, nodeToLookAt ) =
    case Normalize.compare resources nodeToCompareTo nodeToLookAt of
        Normalize.ConfirmedEquality ->
            errorForRedundantCondition operator redundantConditionResolution nodeToLookAt resources.importLookup

        Normalize.ConfirmedInequality ->
            []

        Normalize.Unconfirmed ->
            []


errorForRedundantCondition : String -> RedundantConditionResolution -> Node a -> ImportLookup -> List (Error {})
errorForRedundantCondition operator redundantConditionResolution node importLookup =
    let
        ( range, fix ) =
            rangeAndFixForRedundantCondition redundantConditionResolution node importLookup
    in
    [ Rule.errorWithFix
        { message = "Condition is redundant"
        , details =
            [ "This condition is the same as another one found on the left side of the (" ++ operator ++ ") operator, therefore one of them can be removed."
            ]
        }
        range
        fix
    ]


rangeAndFixForRedundantCondition : RedundantConditionResolution -> Node a -> ImportLookup -> ( Range, List Fix )
rangeAndFixForRedundantCondition redundantConditionResolution node importLookup =
    case redundantConditionResolution of
        RemoveFrom locationOfPrevElement ->
            let
                range : Range
                range =
                    { start = locationOfPrevElement
                    , end = (Node.range node).end
                    }
            in
            ( range
            , [ Fix.removeRange range ]
            )

        ReplaceByNoop noopValue ->
            let
                range : Range
                range =
                    Node.range node
            in
            ( range
            , [ Fix.replaceRangeBy range
                    (qualifiedToString (qualify ( [ "Basics" ], boolToString noopValue ) importLookup))
              ]
            )


listConditions : String -> RedundantConditionResolution -> Node Expression -> List ( RedundantConditionResolution, Node Expression )
listConditions operatorToLookFor redundantConditionResolution node =
    case Node.value node of
        Expression.ParenthesizedExpression expr ->
            let
                noopValue : Bool
                noopValue =
                    operatorToLookFor == "&&"
            in
            listConditions operatorToLookFor (ReplaceByNoop noopValue) expr

        Expression.OperatorApplication operator _ left right ->
            if operator == operatorToLookFor then
                listConditions operatorToLookFor redundantConditionResolution left
                    ++ listConditions operatorToLookFor (RemoveFrom (Node.range left).end) right

            else
                [ ( redundantConditionResolution, node ) ]

        _ ->
            [ ( redundantConditionResolution, node ) ]


or_isLeftSimplifiableError : OperatorCheckInfo -> List (Error {})
or_isLeftSimplifiableError ({ parentRange, left, leftRange, rightRange } as checkInfo) =
    case Evaluate.getBoolean checkInfo left of
        Determined True ->
            [ Rule.errorWithFix
                { message = "Comparison is always True"
                , details = alwaysSameDetails
                }
                parentRange
                [ Fix.removeRange
                    { start = leftRange.end
                    , end = rightRange.end
                    }
                ]
            ]

        Determined False ->
            [ Rule.errorWithFix
                { message = unnecessaryMessage
                , details = unnecessaryDetails
                }
                parentRange
                [ Fix.removeRange
                    { start = leftRange.start
                    , end = rightRange.start
                    }
                ]
            ]

        Undetermined ->
            []


or_isRightSimplifiableError : OperatorCheckInfo -> List (Error {})
or_isRightSimplifiableError ({ parentRange, right, leftRange, rightRange } as checkInfo) =
    case Evaluate.getBoolean checkInfo right of
        Determined True ->
            [ Rule.errorWithFix
                { message = unnecessaryMessage
                , details = unnecessaryDetails
                }
                parentRange
                [ Fix.removeRange
                    { start = leftRange.start
                    , end = rightRange.start
                    }
                ]
            ]

        Determined False ->
            [ Rule.errorWithFix
                { message = unnecessaryMessage
                , details = unnecessaryDetails
                }
                parentRange
                [ Fix.removeRange
                    { start = leftRange.end
                    , end = rightRange.end
                    }
                ]
            ]

        Undetermined ->
            []


andChecks : OperatorCheckInfo -> List (Error {})
andChecks operatorCheckInfo =
    firstThatReportsError
        [ \() ->
            List.concat
                [ and_isLeftSimplifiableError operatorCheckInfo
                , and_isRightSimplifiableError operatorCheckInfo
                ]
        , \() -> findSimilarConditionsError operatorCheckInfo
        ]
        ()


and_isLeftSimplifiableError : OperatorCheckInfo -> List (Rule.Error {})
and_isLeftSimplifiableError ({ parentRange, left, leftRange, rightRange } as checkInfo) =
    case Evaluate.getBoolean checkInfo left of
        Determined True ->
            [ Rule.errorWithFix
                { message = unnecessaryMessage
                , details = unnecessaryDetails
                }
                parentRange
                [ Fix.removeRange
                    { start = leftRange.start
                    , end = rightRange.start
                    }
                ]
            ]

        Determined False ->
            [ Rule.errorWithFix
                { message = "Comparison is always False"
                , details = alwaysSameDetails
                }
                parentRange
                [ Fix.removeRange
                    { start = leftRange.end
                    , end = rightRange.end
                    }
                ]
            ]

        Undetermined ->
            []


and_isRightSimplifiableError : OperatorCheckInfo -> List (Rule.Error {})
and_isRightSimplifiableError ({ parentRange, leftRange, right, rightRange } as checkInfo) =
    case Evaluate.getBoolean checkInfo right of
        Determined True ->
            [ Rule.errorWithFix
                { message = unnecessaryMessage
                , details = unnecessaryDetails
                }
                parentRange
                [ Fix.removeRange
                    { start = leftRange.end
                    , end = rightRange.end
                    }
                ]
            ]

        Determined False ->
            [ Rule.errorWithFix
                { message = "Comparison is always False"
                , details = alwaysSameDetails
                }
                parentRange
                [ Fix.removeRange
                    { start = leftRange.start
                    , end = rightRange.start
                    }
                ]
            ]

        Undetermined ->
            []



-- EQUALITY


equalityChecks : Bool -> OperatorCheckInfo -> List (Error {})
equalityChecks isEqual ({ lookupTable, parentRange, left, right, leftRange, rightRange } as checkInfo) =
    if Evaluate.getBoolean checkInfo right == Determined isEqual then
        [ Rule.errorWithFix
            { message = "Unnecessary comparison with boolean"
            , details = [ "The result of the expression will be the same with or without the comparison." ]
            }
            parentRange
            [ Fix.removeRange { start = leftRange.end, end = rightRange.end } ]
        ]

    else if Evaluate.getBoolean checkInfo left == Determined isEqual then
        [ Rule.errorWithFix
            { message = "Unnecessary comparison with boolean"
            , details = [ "The result of the expression will be the same with or without the comparison." ]
            }
            parentRange
            [ Fix.removeRange { start = leftRange.start, end = rightRange.start } ]
        ]

    else
        case Maybe.map2 Tuple.pair (getNotCall lookupTable left) (getNotCall lookupTable right) of
            Just ( notRangeLeft, notRangeRight ) ->
                [ Rule.errorWithFix
                    { message = "Unnecessary negation on both sides"
                    , details = [ "Since both sides are negated using `not`, they are redundant and can be removed." ]
                    }
                    parentRange
                    [ Fix.removeRange notRangeLeft, Fix.removeRange notRangeRight ]
                ]

            _ ->
                let
                    inferred : Infer.Inferred
                    inferred =
                        Tuple.first checkInfo.inferredConstants

                    normalizeAndInfer : Node Expression -> Node Expression
                    normalizeAndInfer node =
                        let
                            newNode : Node Expression
                            newNode =
                                Normalize.normalize checkInfo node
                        in
                        case Infer.get (Node.value newNode) inferred of
                            Just expr ->
                                Node Range.emptyRange expr

                            Nothing ->
                                newNode

                    normalizedLeft : Node Expression
                    normalizedLeft =
                        normalizeAndInfer left

                    normalizedRight : Node Expression
                    normalizedRight =
                        normalizeAndInfer right
                in
                case Normalize.compareWithoutNormalization normalizedLeft normalizedRight of
                    Normalize.ConfirmedEquality ->
                        [ comparisonError isEqual parentRange ]

                    Normalize.ConfirmedInequality ->
                        [ comparisonError (not isEqual) parentRange ]

                    Normalize.Unconfirmed ->
                        []


getNotCall : ModuleNameLookupTable -> Node Expression -> Maybe Range
getNotCall lookupTable baseNode =
    case Node.value (AstHelpers.removeParens baseNode) of
        Expression.Application ((Node notRange (Expression.FunctionOrValue _ "not")) :: _) ->
            case ModuleNameLookupTable.moduleNameAt lookupTable notRange of
                Just [ "Basics" ] ->
                    Just notRange

                _ ->
                    Nothing

        _ ->
            Nothing


getNotFunction : ModuleNameLookupTable -> Node Expression -> Maybe Range
getNotFunction lookupTable baseNode =
    getSpecificFunction ( [ "Basics" ], "not" ) lookupTable baseNode


getListSingletonCall : ModuleNameLookupTable -> Node Expression -> Maybe { element : Node Expression }
getListSingletonCall lookupTable expressionNode =
    case getSpecificFunctionCall ( [ "List" ], "singleton" ) lookupTable expressionNode of
        Just singletonCall ->
            case singletonCall.argsAfterFirst of
                [] ->
                    Just { element = singletonCall.firstArg }

                _ :: _ ->
                    Nothing

        Nothing ->
            Nothing


getSpecificFunction : ( ModuleName, String ) -> ModuleNameLookupTable -> Node Expression -> Maybe Range
getSpecificFunction ( moduleName, name ) lookupTable baseNode =
    case AstHelpers.removeParens baseNode of
        Node fnRange (Expression.FunctionOrValue _ foundName) ->
            if
                (foundName == name)
                    && (ModuleNameLookupTable.moduleNameAt lookupTable fnRange == Just moduleName)
            then
                Just fnRange

            else
                Nothing

        _ ->
            Nothing


getSpecificFunctionCall :
    ( ModuleName, String )
    -> ModuleNameLookupTable
    -> Node Expression
    ->
        Maybe
            { nodeRange : Range
            , fnRange : Range
            , firstArg : Node Expression
            , argsAfterFirst : List (Node Expression)
            }
getSpecificFunctionCall ( moduleName, name ) lookupTable baseNode =
    getFunctionCall baseNode
        |> Maybe.andThen
            (\call ->
                if
                    (call.fnName /= name)
                        || (ModuleNameLookupTable.moduleNameAt lookupTable call.fnRange /= Just moduleName)
                then
                    Nothing

                else
                    Just
                        { nodeRange = call.nodeRange
                        , fnRange = call.fnRange
                        , firstArg = call.firstArg
                        , argsAfterFirst = call.argsAfterFirst
                        }
            )


getFunctionCall :
    Node Expression
    ->
        Maybe
            { nodeRange : Range
            , fnName : String
            , fnRange : Range
            , firstArg : Node Expression
            , argsAfterFirst : List (Node Expression)
            }
getFunctionCall baseNode =
    case Node.value (AstHelpers.removeParens baseNode) of
        Expression.Application ((Node fnRange (Expression.FunctionOrValue _ fnName)) :: firstArg :: argsAfterFirst) ->
            Just
                { nodeRange = Node.range baseNode
                , fnRange = fnRange
                , fnName = fnName
                , firstArg = firstArg
                , argsAfterFirst = argsAfterFirst
                }

        Expression.OperatorApplication "|>" _ firstArg fedFunction ->
            case fedFunction of
                Node fnRange (Expression.FunctionOrValue _ fnName) ->
                    Just
                        { nodeRange = Node.range baseNode
                        , fnRange = fnRange
                        , fnName = fnName
                        , firstArg = firstArg
                        , argsAfterFirst = []
                        }

                Node _ (Expression.Application ((Node fnRange (Expression.FunctionOrValue _ fnName)) :: argsAfterFirst)) ->
                    Just
                        { nodeRange = Node.range baseNode
                        , fnRange = fnRange
                        , fnName = fnName
                        , firstArg = firstArg
                        , argsAfterFirst = argsAfterFirst
                        }

                _ ->
                    Nothing

        Expression.OperatorApplication "<|" _ fedFunction firstArg ->
            case fedFunction of
                Node fnRange (Expression.FunctionOrValue _ fnName) ->
                    Just
                        { nodeRange = Node.range baseNode
                        , fnRange = fnRange
                        , fnName = fnName
                        , firstArg = firstArg
                        , argsAfterFirst = []
                        }

                Node _ (Expression.Application ((Node fnRange (Expression.FunctionOrValue _ fnName)) :: argsAfterFirst)) ->
                    Just
                        { nodeRange = Node.range baseNode
                        , fnRange = fnRange
                        , fnName = fnName
                        , firstArg = firstArg
                        , argsAfterFirst = argsAfterFirst
                        }

                _ ->
                    Nothing

        _ ->
            Nothing


alwaysSameDetails : List String
alwaysSameDetails =
    [ "This condition will always result in the same value. You may have hardcoded a value or mistyped a condition."
    ]


unnecessaryMessage : String
unnecessaryMessage =
    "Part of the expression is unnecessary"


unnecessaryDetails : List String
unnecessaryDetails =
    [ "A part of this condition is unnecessary. You can remove it and it would not impact the behavior of the program."
    ]



-- COMPARISONS


comparisonChecks : (Float -> Float -> Bool) -> OperatorCheckInfo -> List (Error {})
comparisonChecks operatorFunction operatorCheckInfo =
    case
        Maybe.map2 operatorFunction
            (Normalize.getNumberValue operatorCheckInfo.left)
            (Normalize.getNumberValue operatorCheckInfo.right)
    of
        Just bool ->
            [ comparisonError bool operatorCheckInfo.parentRange ]

        Nothing ->
            []


comparisonError : Bool -> Range -> Error {}
comparisonError bool range =
    let
        boolAsString : String
        boolAsString =
            boolToString bool
    in
    Rule.errorWithFix
        { message = "Comparison is always " ++ boolAsString
        , details =
            [ "Based on the values and/or the context, we can determine that the value of this operation will always be " ++ boolAsString ++ "."
            ]
        }
        range
        [ Fix.replaceRangeBy range boolAsString ]



-- IF EXPRESSIONS


targetIfKeyword : Range -> Range
targetIfKeyword { start } =
    { start = start
    , end = { start | column = start.column + 2 }
    }



-- BASICS


basicsIdentityChecks : CheckInfo -> List (Error {})
basicsIdentityChecks checkInfo =
    [ Rule.errorWithFix
        { message = "`identity` should be removed"
        , details = [ "`identity` can be a useful function to be passed as arguments to other functions, but calling it manually with an argument is the same thing as writing the argument on its own." ]
        }
        checkInfo.fnRange
        [ removeFunctionFromFunctionCall checkInfo
        ]
    ]


identityCompositionErrorMessage : { message : String, details : List String }
identityCompositionErrorMessage =
    { message = "`identity` should be removed"
    , details = [ "Composing a function with `identity` is the same as simplify referencing the function." ]
    }


identityCompositionCheck : CompositionCheckInfo -> List (Error {})
identityCompositionCheck { lookupTable, left, right } =
    if isIdentity lookupTable right then
        [ Rule.errorWithFix
            identityCompositionErrorMessage
            (Node.range right)
            [ Fix.removeRange { start = (Node.range left).end, end = (Node.range right).end }
            ]
        ]

    else if isIdentity lookupTable left then
        [ Rule.errorWithFix
            identityCompositionErrorMessage
            (Node.range left)
            [ Fix.removeRange { start = (Node.range left).start, end = (Node.range right).start }
            ]
        ]

    else
        []


basicsAlwaysChecks : CheckInfo -> List (Error {})
basicsAlwaysChecks checkInfo =
    case secondArg checkInfo of
        Just (Node secondArgRange _) ->
            [ Rule.errorWithFix
                { message = "Expression can be replaced by the first argument given to `always`"
                , details = [ "The second argument will be ignored because of the `always` call." ]
                }
                checkInfo.fnRange
                (if checkInfo.usingRightPizza then
                    [ Fix.removeRange { start = secondArgRange.start, end = (Node.range checkInfo.firstArg).start }
                    ]

                 else
                    [ removeFunctionFromFunctionCall checkInfo
                    , Fix.removeRange { start = (Node.range checkInfo.firstArg).end, end = secondArgRange.end }
                    ]
                )
            ]

        Nothing ->
            []


alwaysCompositionErrorMessage : { message : String, details : List String }
alwaysCompositionErrorMessage =
    { message = "Function composed with always will be ignored"
    , details = [ "`always` will swallow the function composed into it." ]
    }


alwaysCompositionCheck : CompositionCheckInfo -> List (Error {})
alwaysCompositionCheck { lookupTable, fromLeftToRight, left, right, leftRange, rightRange } =
    if fromLeftToRight then
        if isAlwaysCall lookupTable right then
            [ Rule.errorWithFix
                alwaysCompositionErrorMessage
                rightRange
                [ Fix.removeRange { start = leftRange.start, end = rightRange.start } ]
            ]

        else
            []

    else if isAlwaysCall lookupTable left then
        [ Rule.errorWithFix
            alwaysCompositionErrorMessage
            leftRange
            [ Fix.removeRange { start = leftRange.end, end = rightRange.end } ]
        ]

    else
        []


isAlwaysCall : ModuleNameLookupTable -> Node Expression -> Bool
isAlwaysCall lookupTable node =
    case Node.value (AstHelpers.removeParens node) of
        Expression.Application ((Node alwaysRange (Expression.FunctionOrValue _ "always")) :: _ :: []) ->
            ModuleNameLookupTable.moduleNameAt lookupTable alwaysRange == Just [ "Basics" ]

        _ ->
            False


getAlwaysArgument : ModuleNameLookupTable -> Node Expression -> Maybe { alwaysRange : Range, rangeToRemove : Range }
getAlwaysArgument lookupTable node =
    case Node.value (AstHelpers.removeParens node) of
        Expression.Application ((Node alwaysRange (Expression.FunctionOrValue _ "always")) :: arg :: []) ->
            if ModuleNameLookupTable.moduleNameAt lookupTable alwaysRange == Just [ "Basics" ] then
                Just
                    { alwaysRange = alwaysRange
                    , rangeToRemove = { start = alwaysRange.start, end = (Node.range arg).start }
                    }

            else
                Nothing

        Expression.OperatorApplication "<|" _ (Node alwaysRange (Expression.FunctionOrValue _ "always")) arg ->
            if ModuleNameLookupTable.moduleNameAt lookupTable alwaysRange == Just [ "Basics" ] then
                Just
                    { alwaysRange = alwaysRange
                    , rangeToRemove = { start = alwaysRange.start, end = (Node.range arg).start }
                    }

            else
                Nothing

        Expression.OperatorApplication "|>" _ arg (Node alwaysRange (Expression.FunctionOrValue _ "always")) ->
            if ModuleNameLookupTable.moduleNameAt lookupTable alwaysRange == Just [ "Basics" ] then
                Just
                    { alwaysRange = alwaysRange
                    , rangeToRemove = { start = (Node.range arg).end, end = alwaysRange.end }
                    }

            else
                Nothing

        _ ->
            Nothing


reportEmptyListSecondArgument : ( ( ModuleName, String ), CheckInfo -> List (Error {}) ) -> ( ( ModuleName, String ), CheckInfo -> List (Error {}) )
reportEmptyListSecondArgument ( ( moduleName, name ), function ) =
    ( ( moduleName, name )
    , \checkInfo ->
        case secondArg checkInfo of
            Just (Node _ (Expression.ListExpr [])) ->
                [ Rule.errorWithFix
                    { message = "Using " ++ String.join "." moduleName ++ "." ++ name ++ " on an empty list will result in an empty list"
                    , details = [ "You can replace this call by an empty list." ]
                    }
                    checkInfo.fnRange
                    [ Fix.replaceRangeBy checkInfo.parentRange "[]" ]
                ]

            _ ->
                function checkInfo
    )


reportEmptyListFirstArgument : ( ( ModuleName, String ), CheckInfo -> List (Error {}) ) -> ( ( ModuleName, String ), CheckInfo -> List (Error {}) )
reportEmptyListFirstArgument ( ( moduleName, name ), function ) =
    ( ( moduleName, name )
    , \checkInfo ->
        case checkInfo.firstArg of
            Node _ (Expression.ListExpr []) ->
                [ Rule.errorWithFix
                    { message = "Using " ++ String.join "." moduleName ++ "." ++ name ++ " on an empty list will result in an empty list"
                    , details = [ "You can replace this call by an empty list." ]
                    }
                    checkInfo.fnRange
                    [ Fix.replaceRangeBy checkInfo.parentRange "[]" ]
                ]

            _ ->
                function checkInfo
    )



-- STRING


stringFromListChecks : CheckInfo -> List (Error {})
stringFromListChecks checkInfo =
    case Node.value checkInfo.firstArg of
        Expression.ListExpr [] ->
            [ Rule.errorWithFix
                { message = "Calling String.fromList [] will result in " ++ emptyStringAsString
                , details = [ "You can replace this call by " ++ emptyStringAsString ++ "." ]
                }
                checkInfo.fnRange
                [ Fix.replaceRangeBy checkInfo.parentRange emptyStringAsString ]
            ]

        Expression.ListExpr ((Node keep _) :: []) ->
            [ Rule.errorWithFix
                { message = "Calling String.fromList with a list with a single char is the same as String.fromChar with the contained char"
                , details = [ "You can replace this call by String.fromChar with the contained char." ]
                }
                checkInfo.fnRange
                (keepOnlyFix { parentRange = checkInfo.parentRange, keep = keep }
                    ++ [ Fix.insertAt checkInfo.parentRange.start "String.fromChar " ]
                )
            ]

        _ ->
            []


stringIsEmptyChecks : CheckInfo -> List (Error {})
stringIsEmptyChecks { parentRange, fnRange, firstArg } =
    case Node.value firstArg of
        Expression.Literal str ->
            let
                replacementValue : String
                replacementValue =
                    boolToString (str == "")
            in
            [ Rule.errorWithFix
                { message = "The call to String.isEmpty will result in " ++ replacementValue
                , details = [ "You can replace this call by " ++ replacementValue ++ "." ]
                }
                fnRange
                [ Fix.replaceRangeBy parentRange replacementValue ]
            ]

        _ ->
            []


stringConcatChecks : CheckInfo -> List (Error {})
stringConcatChecks { parentRange, fnRange, firstArg } =
    case Node.value firstArg of
        Expression.ListExpr [] ->
            [ Rule.errorWithFix
                { message = "Using String.concat on an empty list will result in an empty string"
                , details = [ "You can replace this call by an empty string." ]
                }
                fnRange
                [ Fix.replaceRangeBy parentRange "\"\"" ]
            ]

        _ ->
            []


stringWordsChecks : CheckInfo -> List (Error {})
stringWordsChecks { parentRange, fnRange, firstArg } =
    case Node.value firstArg of
        Expression.Literal "" ->
            [ Rule.errorWithFix
                { message = "Using String.words on an empty string will result in an empty list"
                , details = [ "You can replace this call by an empty list." ]
                }
                fnRange
                [ Fix.replaceRangeBy parentRange "[]" ]
            ]

        _ ->
            []


stringLinesChecks : CheckInfo -> List (Error {})
stringLinesChecks { parentRange, fnRange, firstArg } =
    case Node.value firstArg of
        Expression.Literal "" ->
            [ Rule.errorWithFix
                { message = "Using String.lines on an empty string will result in an empty list"
                , details = [ "You can replace this call by an empty list." ]
                }
                fnRange
                [ Fix.replaceRangeBy parentRange "[]" ]
            ]

        _ ->
            []


stringReverseChecks : CheckInfo -> List (Error {})
stringReverseChecks ({ parentRange, fnRange, firstArg } as checkInfo) =
    case Node.value firstArg of
        Expression.Literal "" ->
            [ Rule.errorWithFix
                { message = "Using String.reverse on an empty string will result in an empty string"
                , details = [ "You can replace this call by an empty string." ]
                }
                fnRange
                [ Fix.replaceRangeBy parentRange "\"\"" ]
            ]

        _ ->
            removeAlongWithOtherFunctionCheck
                reverseReverseCompositionErrorMessage
                (getSpecificFunction ( [ "String" ], "reverse" ))
                checkInfo


stringSliceChecks : CheckInfo -> List (Error {})
stringSliceChecks checkInfo =
    case ( checkInfo.firstArg, secondArg checkInfo, thirdArg checkInfo ) of
        ( _, _, Just (Node _ (Expression.Literal "")) ) ->
            [ Rule.errorWithFix
                { message = "Using String.slice on an empty string will result in an empty string"
                , details = [ "You can replace this call by an empty string." ]
                }
                checkInfo.fnRange
                (replaceByEmptyFix emptyStringAsString checkInfo.parentRange (thirdArg checkInfo) checkInfo.importLookup)
            ]

        ( _, Just (Node _ (Expression.Integer 0)), _ ) ->
            [ Rule.errorWithFix
                { message = "Using String.slice with end index 0 will result in an empty string"
                , details = [ "You can replace this call by an empty string." ]
                }
                checkInfo.fnRange
                (replaceByEmptyFix emptyStringAsString checkInfo.parentRange (thirdArg checkInfo) checkInfo.importLookup)
            ]

<<<<<<< HEAD
        ( Node startArgumentRange (Expression.Integer 0), _, _ ) ->
            [ Rule.errorWithFix
                { message = "Use String.left instead"
                , details = [ "Using String.slice with start index 0 is the same as using String.left." ]
                }
                checkInfo.fnRange
                [ Fix.replaceRangeBy
                    { start = checkInfo.fnRange.start, end = startArgumentRange.end }
                    (qualifiedToString (qualify ( [ "String" ], "left" ) checkInfo.importLookup))
                ]
            ]

=======
>>>>>>> b93df7bd
        ( start, Just end, _ ) ->
            Maybe.map2
                (\startInt endInt ->
                    if
                        (startInt >= endInt)
                            && -- have the same sign
                               ((startInt <= -1 && endInt <= -1)
                                    || (startInt >= 0 && endInt >= 0)
                               )
                    then
                        [ Rule.errorWithFix
                            { message = "The call to String.slice will result in \"\""
                            , details = [ "You can replace this slice operation by \"\"." ]
                            }
                            checkInfo.fnRange
                            (replaceByEmptyFix emptyStringAsString checkInfo.parentRange (thirdArg checkInfo) checkInfo.importLookup)
                        ]
                            |> Just

                    else
                        -- either is negative or startInt < endInt
                        Nothing
                )
                (Evaluate.getInt checkInfo start)
                (Evaluate.getInt checkInfo end)
                |> Maybe.withDefault
                    (if Normalize.areAllTheSame checkInfo start [ end ] then
                        [ Rule.errorWithFix
                            { message = "Using String.slice with equal start and end index will result in an empty string"
                            , details = [ "You can replace this call by an empty string." ]
                            }
                            checkInfo.fnRange
                            (replaceByEmptyFix emptyStringAsString checkInfo.parentRange (thirdArg checkInfo) checkInfo.importLookup)
                        ]
                            |> Just

                     else
                        Nothing
                    )
                |> Maybe.withDefault []

        ( _, Nothing, _ ) ->
            []


stringLeftChecks : CheckInfo -> List (Error {})
stringLeftChecks checkInfo =
    case ( checkInfo.firstArg, secondArg checkInfo ) of
        ( _, Just (Node _ (Expression.Literal "")) ) ->
            [ Rule.errorWithFix
                { message = "Using String.left on an empty string will result in an empty string"
                , details = [ "You can replace this call by an empty string." ]
                }
                checkInfo.fnRange
                [ Fix.replaceRangeBy checkInfo.parentRange "\"\"" ]
            ]

        ( Node _ (Expression.Integer 0), _ ) ->
            [ Rule.errorWithFix
                { message = "Using String.left with length 0 will result in an empty string"
                , details = [ "You can replace this call by an empty string." ]
                }
                checkInfo.fnRange
                (replaceByEmptyFix emptyStringAsString checkInfo.parentRange (secondArg checkInfo) checkInfo.importLookup)
            ]

        ( Node _ (Expression.Negation (Node _ (Expression.Integer _))), _ ) ->
            [ Rule.errorWithFix
                { message = "Using String.left with negative length will result in an empty string"
                , details = [ "You can replace this call by an empty string." ]
                }
                checkInfo.fnRange
                (replaceByEmptyFix emptyStringAsString checkInfo.parentRange (secondArg checkInfo) checkInfo.importLookup)
            ]

        _ ->
            []


stringRightChecks : CheckInfo -> List (Error {})
stringRightChecks checkInfo =
    case ( checkInfo.firstArg, secondArg checkInfo ) of
        ( _, Just (Node _ (Expression.Literal "")) ) ->
            [ Rule.errorWithFix
                { message = "Using String.right on an empty string will result in an empty string"
                , details = [ "You can replace this call by an empty string." ]
                }
                checkInfo.fnRange
                [ Fix.replaceRangeBy checkInfo.parentRange "\"\"" ]
            ]

        ( Node _ (Expression.Integer 0), _ ) ->
            [ Rule.errorWithFix
                { message = "Using String.right with length 0 will result in an empty string"
                , details = [ "You can replace this call by an empty string." ]
                }
                checkInfo.fnRange
                (replaceByEmptyFix emptyStringAsString checkInfo.parentRange (secondArg checkInfo) checkInfo.importLookup)
            ]

        ( Node _ (Expression.Negation (Node _ (Expression.Integer _))), _ ) ->
            [ Rule.errorWithFix
                { message = "Using String.right with negative length will result in an empty string"
                , details = [ "You can replace this call by an empty string." ]
                }
                checkInfo.fnRange
                (replaceByEmptyFix emptyStringAsString checkInfo.parentRange (secondArg checkInfo) checkInfo.importLookup)
            ]

        _ ->
            []


reverseReverseCompositionErrorMessage : { message : String, details : List String }
reverseReverseCompositionErrorMessage =
    { message = "Unnecessary double reversal"
    , details = [ "Composing `reverse` with `reverse` cancel each other out." ]
    }


stringJoinChecks : CheckInfo -> List (Error {})
stringJoinChecks checkInfo =
    case secondArg checkInfo of
        Just (Node _ (Expression.ListExpr [])) ->
            [ Rule.errorWithFix
                { message = "Using String.join on an empty list will result in an empty string"
                , details = [ "You can replace this call by an empty string." ]
                }
                checkInfo.fnRange
                [ Fix.replaceRangeBy checkInfo.parentRange "\"\"" ]
            ]

        _ ->
            case Node.value checkInfo.firstArg of
                Expression.Literal "" ->
                    [ Rule.errorWithFix
                        { message = "Use String.concat instead"
                        , details = [ "Using String.join with an empty separator is the same as using String.concat." ]
                        }
                        checkInfo.fnRange
                        [ Fix.replaceRangeBy { start = checkInfo.fnRange.start, end = (Node.range checkInfo.firstArg).end }
                            (qualifiedToString (qualify ( [ "String" ], "concat" ) checkInfo.importLookup))
                        ]
                    ]

                _ ->
                    []


stringLengthChecks : CheckInfo -> List (Error {})
stringLengthChecks { parentRange, fnRange, firstArg } =
    case Node.value firstArg of
        Expression.Literal str ->
            [ Rule.errorWithFix
                { message = "The length of the string is " ++ String.fromInt (String.length str)
                , details = [ "The length of the string can be determined by looking at the code." ]
                }
                fnRange
                [ Fix.replaceRangeBy parentRange (String.fromInt (String.length str)) ]
            ]

        _ ->
            []


stringRepeatChecks : CheckInfo -> List (Error {})
stringRepeatChecks checkInfo =
    case secondArg checkInfo of
        Just (Node _ (Expression.Literal "")) ->
            [ Rule.errorWithFix
                { message = "Using String.repeat with an empty string will result in an empty string"
                , details = [ "You can replace this call by an empty string." ]
                }
                checkInfo.fnRange
                [ Fix.replaceRangeBy checkInfo.parentRange "\"\"" ]
            ]

        _ ->
            case Evaluate.getInt checkInfo checkInfo.firstArg of
                Just intValue ->
                    if intValue == 1 then
                        [ Rule.errorWithFix
                            { message = "String.repeat 1 won't do anything"
                            , details = [ "Using String.repeat with 1 will result in the second argument." ]
                            }
                            checkInfo.fnRange
                            [ Fix.removeRange { start = checkInfo.fnRange.start, end = (Node.range checkInfo.firstArg).end } ]
                        ]

                    else if intValue < 1 then
                        [ Rule.errorWithFix
                            { message = "String.repeat will result in an empty string"
                            , details = [ "Using String.repeat with a number less than 1 will result in an empty string. You can replace this call by an empty string." ]
                            }
                            checkInfo.fnRange
                            (replaceByEmptyFix emptyStringAsString checkInfo.parentRange (secondArg checkInfo) checkInfo.importLookup)
                        ]

                    else
                        []

                _ ->
                    []


stringReplaceChecks : CheckInfo -> List (Error {})
stringReplaceChecks checkInfo =
    case secondArg checkInfo of
        Just secondArg_ ->
            case Normalize.compare checkInfo checkInfo.firstArg secondArg_ of
                Normalize.ConfirmedEquality ->
                    [ Rule.errorWithFix
                        { message = "The result of String.replace will be the original string"
                        , details = [ "The pattern to replace and the replacement are equal, therefore the result of the String.replace call will be the original string." ]
                        }
                        checkInfo.fnRange
                        (case thirdArg checkInfo of
                            Just thirdArg_ ->
                                [ Fix.removeRange
                                    { start = checkInfo.fnRange.start
                                    , end = (Node.range thirdArg_).start
                                    }
                                ]

                            Nothing ->
                                [ Fix.replaceRangeBy
                                    { start = checkInfo.fnRange.start
                                    , end = (Node.range secondArg_).end
                                    }
                                    (qualifiedToString (qualify ( [ "Basics" ], "identity" ) checkInfo.importLookup))
                                ]
                        )
                    ]

                _ ->
                    case ( Node.value checkInfo.firstArg, Node.value secondArg_, thirdArg checkInfo ) of
                        ( _, _, Just (Node thirdRange (Expression.Literal "")) ) ->
                            [ Rule.errorWithFix
                                { message = "The result of String.replace will be the empty string"
                                , details = [ "Replacing anything on an empty string results in an empty string." ]
                                }
                                checkInfo.fnRange
                                [ Fix.removeRange
                                    { start = checkInfo.fnRange.start
                                    , end = thirdRange.start
                                    }
                                ]
                            ]

                        ( Expression.Literal first, Expression.Literal second, Just (Node thirdRange (Expression.Literal third)) ) ->
                            if String.replace first second third == third then
                                [ Rule.errorWithFix
                                    { message = "The result of String.replace will be the original string"
                                    , details = [ "The replacement doesn't haven't any noticeable impact. You can remove the call to String.replace." ]
                                    }
                                    checkInfo.fnRange
                                    [ Fix.removeRange
                                        { start = checkInfo.fnRange.start
                                        , end = thirdRange.start
                                        }
                                    ]
                                ]

                            else
                                []

                        _ ->
                            []

        Nothing ->
            []



-- MAYBE FUNCTIONS


maybeMapChecks : CheckInfo -> List (Error {})
maybeMapChecks checkInfo =
    firstThatReportsError
        [ \() -> collectionMapChecks maybeCollection checkInfo
        , \() ->
            case Match.maybeAndThen (getMaybeValues checkInfo.lookupTable) (secondArg checkInfo) of
                Determined (Just justRanges) ->
                    [ Rule.errorWithFix
                        { message = "Calling Maybe.map on a value that is Just"
                        , details = [ "The function can be called without Maybe.map." ]
                        }
                        checkInfo.fnRange
                        (if checkInfo.usingRightPizza then
                            [ Fix.removeRange { start = checkInfo.fnRange.start, end = (Node.range checkInfo.firstArg).start }
                            , Fix.insertAt (Node.range checkInfo.firstArg).end " |> Just"
                            ]
                                ++ List.map Fix.removeRange justRanges

                         else
                            [ Fix.replaceRangeBy { start = checkInfo.parentRange.start, end = (Node.range checkInfo.firstArg).start } "Just ("
                            , Fix.insertAt checkInfo.parentRange.end ")"
                            ]
                                ++ List.map Fix.removeRange justRanges
                        )
                    ]

                _ ->
                    []
        ]
        ()


maybeMapCompositionChecks : CompositionCheckInfo -> List (Error {})
maybeMapCompositionChecks { lookupTable, fromLeftToRight, parentRange, left, right } =
    if fromLeftToRight then
        case ( AstHelpers.removeParens left, Node.value (AstHelpers.removeParens right) ) of
            ( Node justRange (Expression.FunctionOrValue _ "Just"), Expression.Application ((Node maybeMapRange (Expression.FunctionOrValue _ "map")) :: mapperFunction :: []) ) ->
                if
                    (ModuleNameLookupTable.moduleNameAt lookupTable justRange == Just [ "Maybe" ])
                        && (ModuleNameLookupTable.moduleNameAt lookupTable maybeMapRange == Just [ "Maybe" ])
                then
                    [ Rule.errorWithFix
                        { message = "Calling Maybe.map on a value that is Just"
                        , details = [ "The function can be called without Maybe.map." ]
                        }
                        maybeMapRange
                        [ Fix.removeRange { start = parentRange.start, end = (Node.range mapperFunction).start }
                        , Fix.insertAt (Node.range mapperFunction).end " >> Just"
                        ]
                    ]

                else
                    []

            _ ->
                []

    else
        case ( Node.value (AstHelpers.removeParens left), AstHelpers.removeParens right ) of
            ( Expression.Application ((Node maybeMapRange (Expression.FunctionOrValue _ "map")) :: mapperFunction :: []), Node justRange (Expression.FunctionOrValue _ "Just") ) ->
                if ModuleNameLookupTable.moduleNameAt lookupTable justRange == Just [ "Maybe" ] && ModuleNameLookupTable.moduleNameAt lookupTable maybeMapRange == Just [ "Maybe" ] then
                    [ Rule.errorWithFix
                        { message = "Calling Maybe.map on a value that is Just"
                        , details = [ "The function can be called without Maybe.map." ]
                        }
                        maybeMapRange
                        [ Fix.replaceRangeBy { start = parentRange.start, end = (Node.range mapperFunction).start } "Just << "
                        , Fix.removeRange { start = (Node.range mapperFunction).end, end = parentRange.end }
                        ]
                    ]

                else
                    []

            _ ->
                []


resultMapCompositionChecks : CompositionCheckInfo -> List (Error {})
resultMapCompositionChecks { lookupTable, fromLeftToRight, parentRange, left, right } =
    if fromLeftToRight then
        case ( AstHelpers.removeParens left, Node.value (AstHelpers.removeParens right) ) of
            ( Node justRange (Expression.FunctionOrValue _ "Ok"), Expression.Application ((Node resultMapRange (Expression.FunctionOrValue _ "map")) :: mapperFunction :: []) ) ->
                if
                    (ModuleNameLookupTable.moduleNameAt lookupTable justRange == Just [ "Result" ])
                        && (ModuleNameLookupTable.moduleNameAt lookupTable resultMapRange == Just [ "Result" ])
                then
                    [ Rule.errorWithFix
                        { message = "Calling Result.map on a value that is Ok"
                        , details = [ "The function can be called without Result.map." ]
                        }
                        resultMapRange
                        [ Fix.removeRange { start = parentRange.start, end = (Node.range mapperFunction).start }
                        , Fix.insertAt (Node.range mapperFunction).end " >> Ok"
                        ]
                    ]

                else
                    []

            _ ->
                []

    else
        case ( Node.value (AstHelpers.removeParens left), AstHelpers.removeParens right ) of
            ( Expression.Application ((Node resultMapRange (Expression.FunctionOrValue _ "map")) :: mapperFunction :: []), Node justRange (Expression.FunctionOrValue _ "Ok") ) ->
                if ModuleNameLookupTable.moduleNameAt lookupTable justRange == Just [ "Result" ] && ModuleNameLookupTable.moduleNameAt lookupTable resultMapRange == Just [ "Result" ] then
                    [ Rule.errorWithFix
                        { message = "Calling Result.map on a value that is Ok"
                        , details = [ "The function can be called without Result.map." ]
                        }
                        resultMapRange
                        [ Fix.replaceRangeBy { start = parentRange.start, end = (Node.range mapperFunction).start } "Ok << "
                        , Fix.removeRange { start = (Node.range mapperFunction).end, end = parentRange.end }
                        ]
                    ]

                else
                    []

            _ ->
                []



-- RESULT FUNCTIONS


resultMapChecks : CheckInfo -> List (Error {})
resultMapChecks checkInfo =
    firstThatReportsError
        [ \() -> collectionMapChecks resultCollection checkInfo
        , \() ->
            case Maybe.andThen (getResultValues checkInfo.lookupTable) (secondArg checkInfo) of
                Just (Ok okRanges) ->
                    [ Rule.errorWithFix
                        { message = "Calling Result.map on a value that is Ok"
                        , details = [ "The function can be called without Result.map." ]
                        }
                        checkInfo.fnRange
                        (if checkInfo.usingRightPizza then
                            [ Fix.removeRange { start = checkInfo.fnRange.start, end = (Node.range checkInfo.firstArg).start }
                            , Fix.insertAt (Node.range checkInfo.firstArg).end " |> Ok"
                            ]
                                ++ List.map Fix.removeRange okRanges

                         else
                            [ Fix.replaceRangeBy { start = checkInfo.parentRange.start, end = (Node.range checkInfo.firstArg).start } "Ok ("
                            , Fix.insertAt checkInfo.parentRange.end ")"
                            ]
                                ++ List.map Fix.removeRange okRanges
                        )
                    ]

                _ ->
                    []
        ]
        ()



-- LIST FUNCTIONS


listConcatChecks : CheckInfo -> List (Error {})
listConcatChecks ({ lookupTable, parentRange, fnRange, firstArg } as checkInfo) =
    case Node.value firstArg of
        Expression.ListExpr list ->
            case list of
                [ Node elementRange _ ] ->
                    [ Rule.errorWithFix
                        { message = "Unnecessary use of List.concat on a list with 1 element"
                        , details = [ "The value of the operation will be the element itself. You should replace this expression by that." ]
                        }
                        parentRange
                        [ Fix.removeRange { start = parentRange.start, end = elementRange.start }
                        , Fix.removeRange { start = elementRange.end, end = parentRange.end }
                        ]
                    ]

                (firstListElement :: restOfListElements) as args ->
                    if List.all isListLiteral list then
                        [ Rule.errorWithFix
                            { message = "Expression could be simplified to be a single List"
                            , details = [ "Try moving all the elements into a single list." ]
                            }
                            parentRange
                            (Fix.removeRange fnRange
                                :: List.concatMap removeBoundariesFix args
                            )
                        ]

                    else
                        case findConsecutiveListLiterals firstListElement restOfListElements of
                            [] ->
                                []

                            fixes ->
                                [ Rule.errorWithFix
                                    { message = "Consecutive literal lists should be merged"
                                    , details = [ "Try moving all the elements from consecutive list literals so that they form a single list." ]
                                    }
                                    fnRange
                                    fixes
                                ]

                _ ->
                    []

        _ ->
            case getSpecificFunctionCall ( [ "List" ], "map" ) lookupTable firstArg of
                Just match ->
                    [ Rule.errorWithFix
                        { message = "List.map and List.concat can be combined using List.concatMap"
                        , details = [ "List.concatMap is meant for this exact purpose and will also be faster." ]
                        }
                        fnRange
                        [ removeFunctionFromFunctionCall checkInfo
                        , Fix.replaceRangeBy match.fnRange
                            (qualifiedToString (qualify ( [ "List" ], "concatMap" ) checkInfo.importLookup))
                        ]
                    ]

                Nothing ->
                    []


findConsecutiveListLiterals : Node Expression -> List (Node Expression) -> List Fix
findConsecutiveListLiterals firstListElement restOfListElements =
    case ( firstListElement, restOfListElements ) of
        ( Node firstRange (Expression.ListExpr _), ((Node secondRange (Expression.ListExpr _)) as second) :: rest ) ->
            Fix.replaceRangeBy
                { start = { row = firstRange.end.row, column = firstRange.end.column - 1 }
                , end = { row = secondRange.start.row, column = secondRange.start.column + 1 }
                }
                ", "
                :: findConsecutiveListLiterals second rest

        ( _, x :: xs ) ->
            findConsecutiveListLiterals x xs

        _ ->
            []


listConcatMapChecks : CheckInfo -> List (Error {})
listConcatMapChecks checkInfo =
    if isIdentity checkInfo.lookupTable checkInfo.firstArg then
        [ Rule.errorWithFix
            { message = "Using List.concatMap with an identity function is the same as using List.concat"
            , details = [ "You can replace this call by List.concat." ]
            }
            checkInfo.fnRange
            [ Fix.replaceRangeBy
                { start = checkInfo.fnRange.start, end = (Node.range checkInfo.firstArg).end }
                (qualifiedToString (qualify ( [ "List" ], "concat" ) checkInfo.importLookup))
            ]
        ]

    else if isAlwaysEmptyList checkInfo.lookupTable checkInfo.firstArg then
        [ Rule.errorWithFix
            { message = "List.concatMap will result in on an empty list"
            , details = [ "You can replace this call by an empty list." ]
            }
            checkInfo.fnRange
            (replaceByEmptyFix "[]" checkInfo.parentRange (secondArg checkInfo) checkInfo.importLookup)
        ]

    else
        case replaceSingleElementListBySingleValue_RENAME checkInfo.lookupTable checkInfo.importLookup checkInfo.fnRange checkInfo.firstArg of
            Just errors ->
                errors

            Nothing ->
                case secondArg checkInfo of
                    Just (Node listRange (Expression.ListExpr [ listElement ])) ->
                        [ Rule.errorWithFix
                            { message = "Using List.concatMap on an element with a single item is the same as calling the function directly on that lone element."
                            , details = [ "You can replace this call by a call to the function directly." ]
                            }
                            checkInfo.fnRange
                            (Fix.removeRange checkInfo.fnRange
                                :: replaceBySubExpressionFix listRange listElement
                            )
                        ]

                    _ ->
                        []


concatAndMapCompositionCheck : CompositionCheckInfo -> List (Error {})
concatAndMapCompositionCheck { lookupTable, fromLeftToRight, left, right, importLookup } =
    if fromLeftToRight then
        if isSpecificValueOrFunction [ "List" ] "concat" lookupTable right then
            case Node.value (AstHelpers.removeParens left) of
                Expression.Application [ leftFunction, _ ] ->
                    if isSpecificValueOrFunction [ "List" ] "map" lookupTable leftFunction then
                        [ Rule.errorWithFix
                            { message = "List.map and List.concat can be combined using List.concatMap"
                            , details = [ "List.concatMap is meant for this exact purpose and will also be faster." ]
                            }
                            (Node.range right)
                            [ Fix.removeRange { start = (Node.range left).end, end = (Node.range right).end }
                            , Fix.replaceRangeBy (Node.range leftFunction)
                                (qualifiedToString (qualify ( [ "List" ], "concatMap" ) importLookup))
                            ]
                        ]

                    else
                        []

                _ ->
                    []

        else
            []

    else if isSpecificValueOrFunction [ "List" ] "concat" lookupTable left then
        case Node.value (AstHelpers.removeParens right) of
            Expression.Application [ rightFunction, _ ] ->
                if isSpecificValueOrFunction [ "List" ] "map" lookupTable rightFunction then
                    [ Rule.errorWithFix
                        { message = "List.map and List.concat can be combined using List.concatMap"
                        , details = [ "List.concatMap is meant for this exact purpose and will also be faster." ]
                        }
                        (Node.range left)
                        [ Fix.removeRange { start = (Node.range left).start, end = (Node.range right).start }
                        , Fix.replaceRangeBy (Node.range rightFunction)
                            (qualifiedToString (qualify ( [ "List" ], "concatMap" ) importLookup))
                        ]
                    ]

                else
                    []

            _ ->
                []

    else
        []


listIndexedMapChecks : CheckInfo -> List (Error {})
listIndexedMapChecks { lookupTable, fnRange, firstArg, importLookup } =
    case AstHelpers.removeParens firstArg of
        Node lambdaRange (Expression.LambdaExpression { args, expression }) ->
            case Maybe.map AstHelpers.removeParensFromPattern (List.head args) of
                Just (Node patternRange Pattern.AllPattern) ->
                    let
                        rangeToRemove : Range
                        rangeToRemove =
                            case args of
                                [] ->
                                    Range.emptyRange

                                [ _ ] ->
                                    -- Only one argument, remove the entire lambda except the expression
                                    { start = lambdaRange.start, end = (Node.range expression).start }

                                first :: second :: _ ->
                                    { start = (Node.range first).start, end = (Node.range second).start }
                    in
                    [ Rule.errorWithFix
                        { message = "Use List.map instead"
                        , details = [ "Using List.indexedMap while ignoring the first argument is the same thing as calling List.map." ]
                        }
                        patternRange
                        [ Fix.replaceRangeBy fnRange
                            (qualifiedToString (qualify ( [ "List" ], "map" ) importLookup))
                        , Fix.removeRange rangeToRemove
                        ]
                    ]

                _ ->
                    []

        _ ->
            case getAlwaysArgument lookupTable firstArg of
                Just { alwaysRange, rangeToRemove } ->
                    [ Rule.errorWithFix
                        { message = "Use List.map instead"
                        , details = [ "Using List.indexedMap while ignoring the first argument is the same thing as calling List.map." ]
                        }
                        alwaysRange
                        [ Fix.replaceRangeBy fnRange
                            (qualifiedToString (qualify ( [ "List" ], "map" ) importLookup))
                        , Fix.removeRange rangeToRemove
                        ]
                    ]

                Nothing ->
                    []


listAppendEmptyErrorInfo : { message : String, details : List String }
listAppendEmptyErrorInfo =
    { message = "Appending [] doesn't have any effect"
    , details = [ "You can remove the List.append function and the []." ]
    }


listAppendChecks : CheckInfo -> List (Error {})
listAppendChecks checkInfo =
    case ( checkInfo.firstArg, secondArg checkInfo ) of
        ( Node _ (Expression.ListExpr []), secondListArgument ) ->
            case secondListArgument of
                Nothing ->
                    [ Rule.errorWithFix
                        { listAppendEmptyErrorInfo
                            | details = [ "You can replace this call by identity." ]
                        }
                        checkInfo.fnRange
                        [ Fix.replaceRangeBy checkInfo.parentRange
                            (qualifiedToString (qualify ( [ "Basics" ], "identity" ) checkInfo.importLookup))
                        ]
                    ]

                Just (Node secondListRange _) ->
                    [ Rule.errorWithFix
                        listAppendEmptyErrorInfo
                        checkInfo.fnRange
                        (keepOnlyFix { parentRange = checkInfo.parentRange, keep = secondListRange })
                    ]

        ( Node firstListRange _, Just (Node _ (Expression.ListExpr [])) ) ->
            [ Rule.errorWithFix
                listAppendEmptyErrorInfo
                checkInfo.fnRange
                (keepOnlyFix { parentRange = checkInfo.parentRange, keep = firstListRange })
            ]

        ( Node firstListRange (Expression.ListExpr (_ :: _)), Just (Node secondListRange (Expression.ListExpr (_ :: _))) ) ->
            [ Rule.errorWithFix
                { message = "Appending literal lists could be simplified to be a single List"
                , details = [ "Try moving all the elements into a single list." ]
                }
                checkInfo.fnRange
                (Fix.replaceRangeBy
                    { start = { row = firstListRange.end.row, column = firstListRange.end.column - 1 }
                    , end = { row = secondListRange.start.row, column = secondListRange.start.column + 1 }
                    }
                    ","
                    :: keepOnlyFix
                        { parentRange = checkInfo.parentRange
                        , keep = Range.combine [ firstListRange, secondListRange ]
                        }
                )
            ]

        _ ->
            []


listHeadExistsError : { message : String, details : List String }
listHeadExistsError =
    { message = "Using List.head on a list with a first element will result in Just that element"
    , details = [ "You can replace this call by Just the first list element." ]
    }


listHeadChecks : CheckInfo -> List (Error {})
listHeadChecks checkInfo =
    let
        justFirstElementError : Range -> List (Error {})
        justFirstElementError keep =
            [ Rule.errorWithFix
                listHeadExistsError
                checkInfo.fnRange
                (keepOnlyFix { parentRange = Node.range listArg, keep = keep }
                    ++ [ Fix.replaceRangeBy checkInfo.fnRange "Just" ]
                )
            ]

        listArg : Node Expression
        listArg =
            AstHelpers.removeParens checkInfo.firstArg
    in
    case Node.value listArg of
        Expression.ListExpr [] ->
            [ Rule.errorWithFix
                { message = "Using List.head on an empty list will result in Nothing"
                , details = [ "You can replace this call by Nothing." ]
                }
                checkInfo.fnRange
                [ Fix.replaceRangeBy checkInfo.parentRange "Nothing" ]
            ]

        Expression.ListExpr ((Node headRange head) :: _) ->
            if needsParens head then
                [ Rule.errorWithFix
                    listHeadExistsError
                    checkInfo.fnRange
                    (keepOnlyFix { parentRange = Node.range listArg, keep = headRange }
                        ++ [ Fix.insertAt headRange.start "("
                           , Fix.insertAt headRange.end ")"
                           , Fix.replaceRangeBy checkInfo.fnRange "Just"
                           ]
                    )
                ]

            else
                justFirstElementError headRange

        Expression.OperatorApplication "::" _ head _ ->
            justFirstElementError (Node.range head)

        _ ->
            case getListSingletonCall checkInfo.lookupTable listArg of
                Just single ->
                    justFirstElementError (Node.range single.element)

                Nothing ->
                    []


listTailExistsError : { message : String, details : List String }
listTailExistsError =
    { message = "Using List.tail on a list with some elements will result in Just the elements after the first"
    , details = [ "You can replace this call by Just the list elements after the first." ]
    }


listEmptyTailExistsError : { message : String, details : List String }
listEmptyTailExistsError =
    { message = "Using List.tail on a list with a single element will result in Just the empty list"
    , details = [ "You can replace this call by Just the empty list." ]
    }


listTailChecks : CheckInfo -> List (Error {})
listTailChecks checkInfo =
    let
        listArg : Node Expression
        listArg =
            AstHelpers.removeParens checkInfo.firstArg

        listArgRange : Range
        listArgRange =
            Node.range listArg
    in
    case Node.value listArg of
        Expression.ListExpr listLiteral ->
            case listLiteral of
                [] ->
                    [ Rule.errorWithFix
                        { message = "Using List.tail on an empty list will result in Nothing"
                        , details = [ "You can replace this call by Nothing." ]
                        }
                        checkInfo.fnRange
                        [ Fix.replaceRangeBy checkInfo.parentRange "Nothing" ]
                    ]

                _ :: [] ->
                    [ Rule.errorWithFix
                        listEmptyTailExistsError
                        checkInfo.fnRange
                        [ Fix.replaceRangeBy listArgRange "[]"
                        , Fix.replaceRangeBy checkInfo.fnRange "Just"
                        ]
                    ]

                (Node headRange _) :: (Node tailFirstRange _) :: _ ->
                    [ Rule.errorWithFix
                        listTailExistsError
                        checkInfo.fnRange
                        [ Fix.removeRange { start = headRange.start, end = tailFirstRange.start }
                        , Fix.replaceRangeBy checkInfo.fnRange "Just"
                        ]
                    ]

        Expression.OperatorApplication "::" _ _ tail ->
            [ Rule.errorWithFix
                listTailExistsError
                checkInfo.fnRange
                (keepOnlyFix { parentRange = listArgRange, keep = Node.range tail }
                    ++ [ Fix.replaceRangeBy checkInfo.fnRange "Just" ]
                )
            ]

        _ ->
            case getListSingletonCall checkInfo.lookupTable listArg of
                Just _ ->
                    [ Rule.errorWithFix
                        listEmptyTailExistsError
                        checkInfo.fnRange
                        [ Fix.replaceRangeBy (Node.range checkInfo.firstArg) "[]"
                        , Fix.replaceRangeBy checkInfo.fnRange "Just"
                        ]
                    ]

                Nothing ->
                    []


listMemberChecks : CheckInfo -> List (Error {})
listMemberChecks checkInfo =
    let
        needleArg : Node Expression
        needleArg =
            checkInfo.firstArg

        needleArgNormalized : Node Expression
        needleArgNormalized =
            Normalize.normalize checkInfo needleArg

        isNeedle : Node Expression -> Bool
        isNeedle element =
            Normalize.compareWithoutNormalization
                (Normalize.normalize checkInfo element)
                needleArgNormalized
                == Normalize.ConfirmedEquality
    in
    case secondArg checkInfo of
        Just listArg ->
            let
                needleRange : Range
                needleRange =
                    Node.range needleArg

                listMemberExistsError : List (Error {})
                listMemberExistsError =
                    [ Rule.errorWithFix
                        { message = "Using List.member on a list which contains the given element will result in True"
                        , details = [ "You can replace this call by True." ]
                        }
                        checkInfo.fnRange
                        [ Fix.replaceRangeBy checkInfo.parentRange
                            (qualifiedToString (qualify ( [ "Basics" ], "True" ) checkInfo.importLookup))
                        ]
                    ]

                singleNonNormalizedEqualElementError : Node Expression -> List (Error {})
                singleNonNormalizedEqualElementError element =
                    let
                        elementRange : Range
                        elementRange =
                            Node.range element
                    in
                    [ Rule.errorWithFix
                        { message = "Using List.member on an list with a single element is equivalent to directly checking for equality"
                        , details = [ "You can replace this call by checking whether the member to find and the list element are equal." ]
                        }
                        checkInfo.fnRange
                        (List.concat
                            [ keepOnlyFix
                                { parentRange = checkInfo.parentRange
                                , keep = Range.combine [ needleRange, elementRange ]
                                }
                            , [ Fix.replaceRangeBy
                                    (rangeBetweenExclusive ( needleRange, elementRange ))
                                    " == "
                              ]
                            , parenthesizeIfNeededFix element
                            ]
                        )
                    ]
            in
            case Node.value (AstHelpers.removeParens listArg) of
                Expression.ListExpr listLiteral ->
                    case listLiteral of
                        [] ->
                            [ Rule.errorWithFix
                                { message = "Using List.member on an empty list will result in False"
                                , details = [ "You can replace this call by False." ]
                                }
                                checkInfo.fnRange
                                [ Fix.replaceRangeBy checkInfo.parentRange
                                    (qualifiedToString (qualify ( [ "Basics" ], "False" ) checkInfo.importLookup))
                                ]
                            ]

                        head :: tail ->
                            if List.any isNeedle (head :: tail) then
                                listMemberExistsError

                            else
                                case tail of
                                    [] ->
                                        singleNonNormalizedEqualElementError head

                                    _ :: _ ->
                                        []

                Expression.OperatorApplication "::" _ head tail ->
                    if List.any isNeedle (head :: getBeforeLastCons tail) then
                        listMemberExistsError

                    else
                        []

                _ ->
                    case getListSingletonCall checkInfo.lookupTable listArg of
                        Just single ->
                            if isNeedle single.element then
                                listMemberExistsError

                            else
                                singleNonNormalizedEqualElementError single.element

                        Nothing ->
                            []

        Nothing ->
            []


getBeforeLastCons : Node Expression -> List (Node Expression)
getBeforeLastCons expressionNode =
    case Node.value expressionNode of
        Expression.OperatorApplication "::" _ beforeCons afterCons ->
            beforeCons :: getBeforeLastCons afterCons

        _ ->
            []


listSumChecks : CheckInfo -> List (Error {})
listSumChecks checkInfo =
    case Node.value checkInfo.firstArg of
        Expression.ListExpr [] ->
            [ Rule.errorWithFix
                { message = "Using List.sum on [] will result in 0"
                , details = [ "You can replace this call by 0." ]
                }
                checkInfo.fnRange
                [ Fix.replaceRangeBy checkInfo.parentRange "0" ]
            ]

        Expression.ListExpr ((Node elementRange _) :: []) ->
            [ Rule.errorWithFix
                { message = "Summing a list with a single element will result in the element itself"
                , details = [ "You can replace this call by the single element itself." ]
                }
                checkInfo.fnRange
                (keepOnlyFix
                    { parentRange = checkInfo.parentRange
                    , keep = elementRange
                    }
                )
            ]

        _ ->
            []


listProductChecks : CheckInfo -> List (Error {})
listProductChecks checkInfo =
    case Node.value checkInfo.firstArg of
        Expression.ListExpr [] ->
            [ Rule.errorWithFix
                { message = "Using List.product on [] will result in 1"
                , details = [ "You can replace this call by 1." ]
                }
                checkInfo.fnRange
                [ Fix.replaceRangeBy checkInfo.parentRange "1" ]
            ]

        Expression.ListExpr ((Node elementRange _) :: []) ->
            [ Rule.errorWithFix
                { message = "List.product on a list with a single element will result in the element itself"
                , details = [ "You can replace this call by the single element itself." ]
                }
                checkInfo.fnRange
                (keepOnlyFix
                    { parentRange = checkInfo.parentRange
                    , keep = elementRange
                    }
                )
            ]

        _ ->
            []


listMinimumChecks : CheckInfo -> List (Error {})
listMinimumChecks checkInfo =
    case Node.value checkInfo.firstArg of
        Expression.ListExpr [] ->
            [ Rule.errorWithFix
                { message = "Using List.minimum on [] will result in Nothing"
                , details = [ "You can replace this call by Nothing." ]
                }
                checkInfo.fnRange
                [ Fix.replaceRangeBy checkInfo.parentRange "Nothing" ]
            ]

        Expression.ListExpr ((Node elementRange _) :: []) ->
            [ Rule.errorWithFix
                { message = "List.minimum on a list with a single element will result in Just the element itself"
                , details = [ "You can replace this call by Just the single element itself." ]
                }
                checkInfo.fnRange
                (keepOnlyFix
                    { parentRange = checkInfo.parentRange
                    , keep = elementRange
                    }
                    ++ [ Fix.insertAt checkInfo.parentRange.start "Just " ]
                )
            ]

        _ ->
            []


listMaximumChecks : CheckInfo -> List (Error {})
listMaximumChecks checkInfo =
    case Node.value checkInfo.firstArg of
        Expression.ListExpr [] ->
            [ Rule.errorWithFix
                { message = "Using List.maximum on [] will result in Nothing"
                , details = [ "You can replace this call by Nothing." ]
                }
                checkInfo.fnRange
                [ Fix.replaceRangeBy checkInfo.parentRange "Nothing" ]
            ]

        Expression.ListExpr ((Node elementRange _) :: []) ->
            [ Rule.errorWithFix
                { message = "List.maximum on a list with a single element will result in Just the element itself"
                , details = [ "You can replace this call by Just the single element itself." ]
                }
                checkInfo.fnRange
                (keepOnlyFix
                    { parentRange = checkInfo.parentRange
                    , keep = elementRange
                    }
                    ++ [ Fix.insertAt checkInfo.parentRange.start "Just " ]
                )
            ]

        _ ->
            []


listFoldlChecks : CheckInfo -> List (Error {})
listFoldlChecks checkInfo =
    listFoldAnyDirectionChecks "foldl" checkInfo


listFoldrChecks : CheckInfo -> List (Error {})
listFoldrChecks checkInfo =
    listFoldAnyDirectionChecks "foldr" checkInfo


listFoldAnyDirectionChecks : String -> CheckInfo -> List (Error {})
listFoldAnyDirectionChecks foldOperationName checkInfo =
    case secondArg checkInfo of
        Nothing ->
            []

        Just initialArgument ->
            let
                listArg : Maybe (Node Expression)
                listArg =
                    thirdArg checkInfo
            in
            case Maybe.andThen (getSpecificFunctionCall ( [ "Set" ], "toList" ) checkInfo.lookupTable) listArg of
                Just setToListCall ->
                    [ Rule.errorWithFix
                        { message = "To fold a set, you don't need to convert to a List"
                        , details = [ "Using Set." ++ foldOperationName ++ " directly is meant for this exact purpose and will also be faster." ]
                        }
                        checkInfo.fnRange
                        (keepOnlyFix { parentRange = setToListCall.nodeRange, keep = Node.range setToListCall.firstArg }
                            ++ [ Fix.replaceRangeBy checkInfo.fnRange
                                    (qualifiedToString (qualify ( [ "Set" ], foldOperationName ) checkInfo.importLookup))
                               ]
                        )
                    ]

                Nothing ->
                    let
                        initialNumber : Maybe Float
                        initialNumber =
                            getUncomputedNumberValue initialArgument

                        numberBinaryOperationChecks : { identity : Int, two : String, list : String } -> List (Error {})
                        numberBinaryOperationChecks operation =
                            let
                                fixWith : List Fix -> List (Error {})
                                fixWith fixes =
                                    [ Rule.errorWithFix
                                        { message = "Use List." ++ operation.list ++ " instead"
                                        , details =
                                            [ "Using List." ++ foldOperationName ++ " (" ++ operation.two ++ ") " ++ String.fromInt operation.identity ++ " is the same as using List." ++ operation.list ++ "." ]
                                        }
                                        checkInfo.fnRange
                                        fixes
                                    ]
                            in
                            if initialNumber == Just (Basics.toFloat operation.identity) then
                                fixWith
                                    [ Fix.replaceRangeBy
                                        { start = checkInfo.parentRange.start
                                        , end = (Node.range initialArgument).end
                                        }
                                        (qualifiedToString (qualify ( [ "List" ], operation.list ) checkInfo.importLookup))
                                    ]

                            else
                                case listArg of
                                    Nothing ->
                                        []

                                    Just _ ->
                                        if checkInfo.usingRightPizza then
                                            -- list |> fold op initial --> ((list |> List.op) op initial)
                                            fixWith
                                                [ Fix.insertAt (Node.range initialArgument).end ")"
                                                , Fix.insertAt (Node.range initialArgument).start (operation.two ++ " ")
                                                , Fix.replaceRangeBy
                                                    { start = checkInfo.fnRange.start
                                                    , end = (Node.range checkInfo.firstArg).end
                                                    }
                                                    (qualifiedToString (qualify ( [ "List" ], operation.list ) checkInfo.importLookup) ++ ")")
                                                , Fix.insertAt checkInfo.parentRange.start "(("
                                                ]

                                        else
                                            -- <| or application
                                            -- fold op initial list --> (initial op (List.op list))
                                            fixWith
                                                [ Fix.insertAt checkInfo.parentRange.end ")"
                                                , Fix.insertAt (Node.range initialArgument).end
                                                    (" "
                                                        ++ operation.two
                                                        ++ " ("
                                                        ++ qualifiedToString (qualify ( [ "List" ], operation.list ) checkInfo.importLookup)
                                                    )
                                                , Fix.removeRange
                                                    { start = checkInfo.parentRange.start
                                                    , end = (Node.range initialArgument).start
                                                    }
                                                ]

                        boolBinaryOperationChecks : { two : String, list : String, determining : Bool } -> Bool -> List (Rule.Error {})
                        boolBinaryOperationChecks operation initialIsDetermining =
                            if initialIsDetermining == operation.determining then
                                [ Rule.errorWithFix
                                    { message = "The call to List." ++ foldOperationName ++ " will result in " ++ boolToString operation.determining
                                    , details = [ "You can replace this call by " ++ boolToString operation.determining ++ "." ]
                                    }
                                    checkInfo.fnRange
                                    (replaceByEmptyFix (boolToString operation.determining) checkInfo.parentRange (thirdArg checkInfo) checkInfo.importLookup)
                                ]

                            else
                                -- initialIsTrue /= operation.determining
                                [ Rule.errorWithFix
                                    { message = "Use List." ++ operation.list ++ " identity instead"
                                    , details = [ "Using List." ++ foldOperationName ++ " (" ++ operation.two ++ ") " ++ boolToString (not operation.determining) ++ " is the same as using List." ++ operation.list ++ " identity." ]
                                    }
                                    checkInfo.fnRange
                                    [ Fix.replaceRangeBy
                                        { start = checkInfo.parentRange.start, end = (Node.range initialArgument).end }
                                        (qualifiedToString (qualify ( [ "List" ], operation.list ) checkInfo.importLookup)
                                            ++ " "
                                            ++ qualifiedToString (qualify ( [ "Basics" ], "identity" ) checkInfo.importLookup)
                                        )
                                    ]
                                ]
                    in
                    if Maybe.withDefault False (Maybe.map isEmptyList listArg) then
                        [ Rule.errorWithFix
                            { message = "The call to List." ++ foldOperationName ++ " will result in the initial accumulator"
                            , details = [ "You can replace this call by the initial accumulator." ]
                            }
                            checkInfo.fnRange
                            [ Fix.removeRange
                                { start = checkInfo.parentRange.start, end = (Node.range initialArgument).start }
                            , Fix.removeRange
                                { start = (Node.range initialArgument).end, end = checkInfo.parentRange.end }
                            ]
                        ]

                    else if Maybe.withDefault False (Maybe.map (isIdentity checkInfo.lookupTable) (getAlwaysResult checkInfo checkInfo.firstArg)) then
                        [ Rule.errorWithFix
                            { message = "The call to List." ++ foldOperationName ++ " will result in the initial accumulator"
                            , details = [ "You can replace this call by the initial accumulator." ]
                            }
                            checkInfo.fnRange
                            (case listArg of
                                Nothing ->
                                    [ Fix.replaceRangeBy
                                        { start = checkInfo.parentRange.start
                                        , end = (Node.range checkInfo.firstArg).end
                                        }
                                        (qualifiedToString (qualify ( [ "Basics" ], "always" ) checkInfo.importLookup))
                                    ]

                                Just _ ->
                                    [ Fix.removeRange
                                        { start = (Node.range initialArgument).end
                                        , end = checkInfo.parentRange.end
                                        }
                                    , Fix.removeRange
                                        { start = checkInfo.parentRange.start
                                        , end = (Node.range initialArgument).start
                                        }
                                    ]
                            )
                        ]

                    else if isBinaryOperation "*" checkInfo checkInfo.firstArg then
                        numberBinaryOperationChecks { two = "*", list = "product", identity = 1 }

                    else if isBinaryOperation "+" checkInfo checkInfo.firstArg then
                        numberBinaryOperationChecks { two = "+", list = "sum", identity = 0 }

                    else
                        case Evaluate.getBoolean checkInfo initialArgument of
                            Undetermined ->
                                []

                            Determined initialBool ->
                                if isBinaryOperation "&&" checkInfo checkInfo.firstArg then
                                    boolBinaryOperationChecks { two = "&&", list = "all", determining = False } initialBool

                                else if isBinaryOperation "||" checkInfo checkInfo.firstArg then
                                    boolBinaryOperationChecks { two = "||", list = "any", determining = True } initialBool

                                else
                                    []


foldAndSetToListCompositionChecks : String -> CompositionCheckInfo -> List (Error {})
foldAndSetToListCompositionChecks foldOperationName checkInfo =
    let
        ( earlier, later ) =
            if checkInfo.fromLeftToRight then
                ( checkInfo.left, checkInfo.right )

            else
                ( checkInfo.right, checkInfo.left )
    in
    case getSpecificFunctionCall ( [ "List" ], foldOperationName ) checkInfo.lookupTable later of
        Just listFoldCall ->
            case listFoldCall.argsAfterFirst of
                -- initial and reduce arguments are present
                _ :: [] ->
                    if isSpecificValueOrFunction [ "Set" ] "toList" checkInfo.lookupTable earlier then
                        [ Rule.errorWithFix
                            { message = "To fold a set, you don't need to convert to a List"
                            , details = [ "Using Set." ++ foldOperationName ++ " directly is meant for this exact purpose and will also be faster." ]
                            }
                            listFoldCall.fnRange
                            (keepOnlyFix { parentRange = checkInfo.parentRange, keep = Node.range later }
                                ++ [ Fix.replaceRangeBy listFoldCall.fnRange
                                        (qualifiedToString (qualify ( [ "Set" ], foldOperationName ) checkInfo.importLookup))
                                   ]
                            )
                        ]

                    else
                        []

                -- composition onto fully constructed value (compile-time error)
                _ :: _ :: _ ->
                    []

                -- reduce argument is missing
                [] ->
                    []

        _ ->
            []


listAllChecks : CheckInfo -> List (Error {})
listAllChecks checkInfo =
    case Maybe.map (AstHelpers.removeParens >> Node.value) (secondArg checkInfo) of
        Just (Expression.ListExpr []) ->
            [ Rule.errorWithFix
                { message = "The call to List.all will result in True"
                , details = [ "You can replace this call by True." ]
                }
                checkInfo.fnRange
                [ Fix.replaceRangeBy checkInfo.parentRange
                    (qualifiedToString (qualify ( [ "Basics" ], "True" ) checkInfo.importLookup))
                ]
            ]

        _ ->
            case Evaluate.isAlwaysBoolean checkInfo checkInfo.firstArg of
                Determined True ->
                    [ Rule.errorWithFix
                        { message = "The call to List.all will result in True"
                        , details = [ "You can replace this call by True." ]
                        }
                        checkInfo.fnRange
                        (replaceByBoolFix checkInfo.parentRange (secondArg checkInfo) True checkInfo.importLookup)
                    ]

                _ ->
                    []


listAnyChecks : CheckInfo -> List (Error {})
listAnyChecks checkInfo =
    case Maybe.map (AstHelpers.removeParens >> Node.value) (secondArg checkInfo) of
        Just (Expression.ListExpr []) ->
            [ Rule.errorWithFix
                { message = "The call to List.any will result in False"
                , details = [ "You can replace this call by False." ]
                }
                checkInfo.fnRange
                [ Fix.replaceRangeBy checkInfo.parentRange
                    (qualifiedToString (qualify ( [ "Basics" ], "False" ) checkInfo.importLookup))
                ]
            ]

        listArg ->
            case Evaluate.isAlwaysBoolean checkInfo checkInfo.firstArg of
                Determined False ->
                    [ Rule.errorWithFix
                        { message = "The call to List.any will result in False"
                        , details = [ "You can replace this call by False." ]
                        }
                        checkInfo.fnRange
                        (replaceByBoolFix checkInfo.parentRange listArg False checkInfo.importLookup)
                    ]

                _ ->
                    []


listFilterMapChecks : CheckInfo -> List (Error {})
listFilterMapChecks ({ lookupTable, parentRange, fnRange, firstArg, importLookup } as checkInfo) =
    case isAlwaysMaybe lookupTable firstArg of
        Determined (Just { ranges, throughLambdaFunction }) ->
            if throughLambdaFunction then
                [ Rule.errorWithFix
                    { message = "Using List.filterMap with a function that will always return Just is the same as using List.map"
                    , details = [ "You can remove the `Just`s and replace the call by List.map." ]
                    }
                    fnRange
                    (Fix.replaceRangeBy fnRange
                        (qualifiedToString (qualify ( [ "List" ], "map" ) checkInfo.importLookup))
                        :: List.map Fix.removeRange ranges
                    )
                ]

            else
                [ Rule.errorWithFix
                    { message = "Using List.filterMap with a function that will always return Just is the same as not using List.filterMap"
                    , details = [ "You can remove this call and replace it by the list itself." ]
                    }
                    fnRange
                    (noopFix checkInfo)
                ]

        Determined Nothing ->
            [ Rule.errorWithFix
                { message = "Using List.filterMap with a function that will always return Nothing will result in an empty list"
                , details = [ "You can remove this call and replace it by an empty list." ]
                }
                fnRange
                (replaceByEmptyFix "[]" parentRange (secondArg checkInfo) checkInfo.importLookup)
            ]

        Undetermined ->
            if isIdentity lookupTable firstArg then
                case Maybe.andThen (getSpecificFunctionCall ( [ "List" ], "map" ) lookupTable) (secondArg checkInfo) of
                    Just listArg ->
                        [ Rule.errorWithFix
                            { message = "List.map and List.filterMap identity can be combined using List.filterMap"
                            , details = [ "List.filterMap is meant for this exact purpose and will also be faster." ]
                            }
                            { start = fnRange.start, end = (Node.range firstArg).end }
                            [ removeFunctionAndFirstArg checkInfo listArg.nodeRange
                            , Fix.replaceRangeBy listArg.fnRange
                                (qualifiedToString (qualify ( [ "List" ], "filterMap" ) importLookup))
                            ]
                        ]

                    Nothing ->
                        case secondArg checkInfo of
                            Just (Node listRange (Expression.ListExpr list)) ->
                                case collectJusts lookupTable list [] of
                                    Just justRanges ->
                                        [ Rule.errorWithFix
                                            { message = "Unnecessary use of List.filterMap identity"
                                            , details = [ "All of the elements in the list are `Just`s, which can be simplified by removing all of the `Just`s." ]
                                            }
                                            { start = fnRange.start, end = (Node.range firstArg).end }
                                            ((if checkInfo.usingRightPizza then
                                                Fix.removeRange { start = listRange.end, end = (Node.range firstArg).end }

                                              else
                                                Fix.removeRange { start = fnRange.start, end = listRange.start }
                                             )
                                                :: List.map Fix.removeRange justRanges
                                            )
                                        ]

                                    Nothing ->
                                        []

                            _ ->
                                []

            else
                []


collectJusts : ModuleNameLookupTable -> List (Node Expression) -> List Range -> Maybe (List Range)
collectJusts lookupTable list acc =
    case list of
        [] ->
            Just acc

        element :: restOfList ->
            case Node.value element of
                Expression.Application ((Node justRange (Expression.FunctionOrValue _ "Just")) :: justArg :: []) ->
                    case ModuleNameLookupTable.moduleNameAt lookupTable justRange of
                        Just [ "Maybe" ] ->
                            collectJusts lookupTable restOfList ({ start = justRange.start, end = (Node.range justArg).start } :: acc)

                        _ ->
                            Nothing

                _ ->
                    Nothing


filterAndMapCompositionCheck : CompositionCheckInfo -> List (Error {})
filterAndMapCompositionCheck { lookupTable, fromLeftToRight, left, right, importLookup } =
    if fromLeftToRight then
        case Node.value (AstHelpers.removeParens right) of
            Expression.Application [ rightFunction, arg ] ->
                if isSpecificValueOrFunction [ "List" ] "filterMap" lookupTable rightFunction && isIdentity lookupTable arg then
                    case Node.value (AstHelpers.removeParens left) of
                        Expression.Application [ leftFunction, _ ] ->
                            if isSpecificValueOrFunction [ "List" ] "map" lookupTable leftFunction then
                                [ Rule.errorWithFix
                                    { message = "List.map and List.filterMap identity can be combined using List.filterMap"
                                    , details = [ "List.filterMap is meant for this exact purpose and will also be faster." ]
                                    }
                                    (Node.range right)
                                    [ Fix.removeRange { start = (Node.range left).end, end = (Node.range right).end }
                                    , Fix.replaceRangeBy (Node.range leftFunction)
                                        (qualifiedToString (qualify ( [ "List" ], "filterMap" ) importLookup))
                                    ]
                                ]

                            else
                                []

                        _ ->
                            []

                else
                    []

            _ ->
                []

    else
        case Node.value (AstHelpers.removeParens left) of
            Expression.Application [ leftFunction, arg ] ->
                if isSpecificValueOrFunction [ "List" ] "filterMap" lookupTable leftFunction && isIdentity lookupTable arg then
                    case Node.value (AstHelpers.removeParens right) of
                        Expression.Application [ rightFunction, _ ] ->
                            if isSpecificValueOrFunction [ "List" ] "map" lookupTable rightFunction then
                                [ Rule.errorWithFix
                                    { message = "List.map and List.filterMap identity can be combined using List.filterMap"
                                    , details = [ "List.filterMap is meant for this exact purpose and will also be faster." ]
                                    }
                                    (Node.range left)
                                    [ Fix.removeRange { start = (Node.range left).start, end = (Node.range right).start }
                                    , Fix.replaceRangeBy (Node.range rightFunction)
                                        (qualifiedToString (qualify ( [ "List" ], "filterMap" ) importLookup))
                                    ]
                                ]

                            else
                                []

                        _ ->
                            []

                else
                    []

            _ ->
                []


listRangeChecks : CheckInfo -> List (Error {})
listRangeChecks checkInfo =
    case Maybe.andThen (Evaluate.getInt checkInfo) (secondArg checkInfo) of
        Just second ->
            case Evaluate.getInt checkInfo checkInfo.firstArg of
                Just first ->
                    if first > second then
                        [ Rule.errorWithFix
                            { message = "The call to List.range will result in []"
                            , details = [ "The second argument to List.range is bigger than the first one, therefore you can replace this list by an empty list." ]
                            }
                            checkInfo.fnRange
                            (replaceByEmptyFix "[]" checkInfo.parentRange (Just second) checkInfo.importLookup)
                        ]

                    else
                        []

                Nothing ->
                    []

        Nothing ->
            []


listRepeatChecks : CheckInfo -> List (Error {})
listRepeatChecks checkInfo =
    case Evaluate.getInt checkInfo checkInfo.firstArg of
        Just intValue ->
            if intValue < 1 then
                [ Rule.errorWithFix
                    { message = "List.repeat will result in an empty list"
                    , details = [ "Using List.repeat with a number less than 1 will result in an empty list. You can replace this call by an empty list." ]
                    }
                    checkInfo.fnRange
                    (replaceByEmptyFix "[]" checkInfo.parentRange (secondArg checkInfo) checkInfo.importLookup)
                ]

            else
                []

        _ ->
            []


listReverseChecks : CheckInfo -> List (Error {})
listReverseChecks ({ parentRange, fnRange, firstArg } as checkInfo) =
    case Node.value (AstHelpers.removeParens firstArg) of
        Expression.ListExpr [] ->
            [ Rule.errorWithFix
                { message = "Using List.reverse on [] will result in []"
                , details = [ "You can replace this call by []." ]
                }
                fnRange
                [ Fix.replaceRangeBy parentRange "[]" ]
            ]

        _ ->
            removeAlongWithOtherFunctionCheck
                reverseReverseCompositionErrorMessage
                (getSpecificFunction ( [ "List" ], "reverse" ))
                checkInfo


listSortChecks : CheckInfo -> List (Error {})
listSortChecks checkInfo =
    case checkInfo.firstArg of
        Node _ (Expression.ListExpr []) ->
            [ Rule.errorWithFix
                { message = "Using List.sort on [] will result in []"
                , details = [ "You can replace this call by []." ]
                }
                checkInfo.fnRange
                [ Fix.replaceRangeBy checkInfo.parentRange "[]" ]
            ]

        Node singletonListRange (Expression.ListExpr (_ :: [])) ->
            [ Rule.errorWithFix
                { message = "Sorting a list with a single element will result in the list itself"
                , details = [ "You can replace this call by the list itself." ]
                }
                checkInfo.fnRange
                (keepOnlyFix
                    { parentRange = checkInfo.parentRange
                    , keep = singletonListRange
                    }
                )
            ]

        _ ->
            []


listSortByChecks : CheckInfo -> List (Error {})
listSortByChecks checkInfo =
    case secondArg checkInfo of
        Just (Node _ (Expression.ListExpr [])) ->
            [ Rule.errorWithFix
                { message = "Using List.sortBy on [] will result in []"
                , details = [ "You can replace this call by []." ]
                }
                checkInfo.fnRange
                [ Fix.replaceRangeBy checkInfo.parentRange "[]" ]
            ]

        Just (Node singletonListRange (Expression.ListExpr (_ :: []))) ->
            [ Rule.errorWithFix
                { message = "Sorting a list with a single element will result in the list itself"
                , details = [ "You can replace this call by the list itself." ]
                }
                checkInfo.fnRange
                (keepOnlyFix
                    { parentRange = checkInfo.parentRange
                    , keep = singletonListRange
                    }
                )
            ]

        _ ->
            case getAlwaysResult checkInfo checkInfo.firstArg of
                Just _ ->
                    [ Rule.errorWithFix
                        (toIdentityErrorInfo { toFix = "List.sortBy (always a)", lastArgName = "list" })
                        checkInfo.fnRange
                        (toIdentityFix
                            { lastArg = secondArg checkInfo
                            , parentRange = checkInfo.parentRange
                            , importLookup = checkInfo.importLookup
                            }
                        )
                    ]

                Nothing ->
                    if isIdentity checkInfo.lookupTable checkInfo.firstArg then
                        [ Rule.errorWithFix
                            { message = "Using List.sortBy identity is the same as using List.sort"
                            , details = [ "You can replace this call by List.sort." ]
                            }
                            checkInfo.fnRange
                            [ Fix.replaceRangeBy
                                { start = checkInfo.fnRange.start
                                , end = (Node.range checkInfo.firstArg).end
                                }
                                (qualifiedToString (qualify ( [ "List" ], "sort" ) checkInfo.importLookup))
                            ]
                        ]

                    else
                        -- firstArg isn't identity
                        []


listSortWithChecks : CheckInfo -> List (Error {})
listSortWithChecks checkInfo =
    case secondArg checkInfo of
        Just (Node _ (Expression.ListExpr [])) ->
            [ Rule.errorWithFix
                { message = "Using List.sortWith on [] will result in []"
                , details = [ "You can replace this call by []." ]
                }
                checkInfo.fnRange
                [ Fix.replaceRangeBy checkInfo.parentRange "[]" ]
            ]

        Just (Node singletonListRange (Expression.ListExpr (_ :: []))) ->
            [ Rule.errorWithFix
                { message = "Sorting a list with a single element will result in the list itself"
                , details = [ "You can replace this call by the list itself." ]
                }
                checkInfo.fnRange
                (keepOnlyFix
                    { parentRange = checkInfo.parentRange
                    , keep = singletonListRange
                    }
                )
            ]

        _ ->
            let
                alwaysAlwaysOrder : Maybe Order
                alwaysAlwaysOrder =
                    Maybe.andThen (getOrder checkInfo.lookupTable)
                        (Maybe.andThen (getAlwaysResult checkInfo)
                            (getAlwaysResult checkInfo checkInfo.firstArg)
                        )
            in
            case alwaysAlwaysOrder of
                Nothing ->
                    []

                Just order ->
                    let
                        fixToIdentity : List (Error {})
                        fixToIdentity =
                            [ Rule.errorWithFix
                                (toIdentityErrorInfo { toFix = "List.sortWith (\\_ _ -> " ++ orderToString order ++ ")", lastArgName = "list" })
                                checkInfo.fnRange
                                (toIdentityFix
                                    { lastArg = secondArg checkInfo
                                    , parentRange = checkInfo.parentRange
                                    , importLookup = checkInfo.importLookup
                                    }
                                )
                            ]
                    in
                    case order of
                        LT ->
                            [ Rule.errorWithFix
                                { message = "Using List.sortWith (\\_ _ -> LT) is the same as using List.reverse"
                                , details = [ "You can replace this call by List.reverse." ]
                                }
                                checkInfo.fnRange
                                [ Fix.replaceRangeBy
                                    { start = checkInfo.fnRange.start
                                    , end = (Node.range checkInfo.firstArg).end
                                    }
                                    (qualifiedToString (qualify ( [ "List" ], "reverse" ) checkInfo.importLookup))
                                ]
                            ]

                        EQ ->
                            fixToIdentity

                        GT ->
                            fixToIdentity


listTakeChecks : CheckInfo -> List (Error {})
listTakeChecks checkInfo =
    let
        listArg : Maybe (Node Expression)
        listArg =
            secondArg checkInfo
    in
    if getUncomputedNumberValue checkInfo.firstArg == Just 0 then
        [ Rule.errorWithFix
            { message = "Taking 0 items from a list will result in []"
            , details = [ "You can replace this call by []." ]
            }
            checkInfo.fnRange
            (replaceByEmptyFix "[]" checkInfo.parentRange listArg checkInfo.importLookup)
        ]

    else
        case Maybe.andThen (determineListLength checkInfo.lookupTable) listArg of
            Just (Exactly 0) ->
                [ Rule.errorWithFix
                    { message = "Using List.take on [] will result in []"
                    , details = [ "You can replace this call by []." ]
                    }
                    checkInfo.fnRange
                    [ Fix.replaceRangeBy checkInfo.parentRange "[]" ]
                ]

            _ ->
                []


listDropChecks : CheckInfo -> List (Error {})
listDropChecks checkInfo =
    if getUncomputedNumberValue checkInfo.firstArg == Just 0 then
        case secondArg checkInfo of
            Just (Node secondArgRange _) ->
                [ Rule.errorWithFix
                    { message = "Dropping 0 items from a list will result in the list itself"
                    , details = [ "You can replace this call by the list itself." ]
                    }
                    checkInfo.fnRange
                    [ if checkInfo.usingRightPizza then
                        Fix.removeRange { start = secondArgRange.end, end = checkInfo.parentRange.end }

                      else
                        Fix.removeRange { start = checkInfo.parentRange.start, end = secondArgRange.start }
                    ]
                ]

            Nothing ->
                [ Rule.errorWithFix
                    { message = "Dropping 0 items from a list will result in the list itself"
                    , details = [ "You can replace this function by identity." ]
                    }
                    checkInfo.fnRange
                    [ Fix.replaceRangeBy checkInfo.parentRange
                        (qualifiedToString (qualify ( [ "Basics" ], "identity" ) checkInfo.importLookup))
                    ]
                ]

    else
        case Maybe.andThen (determineListLength checkInfo.lookupTable) (secondArg checkInfo) of
            Just (Exactly 0) ->
                [ Rule.errorWithFix
                    { message = "Using List.drop on [] will result in []"
                    , details = [ "You can replace this call by []." ]
                    }
                    checkInfo.fnRange
                    [ Fix.replaceRangeBy checkInfo.parentRange "[]" ]
                ]

            _ ->
                []


listMapNChecks : { n : Int } -> CheckInfo -> List (Error {})
listMapNChecks { n } checkInfo =
    if List.any (\(Node _ list) -> list == Expression.ListExpr []) checkInfo.argsAfterFirst then
        let
            callReplacement : String
            callReplacement =
                multiAlways (n - List.length checkInfo.argsAfterFirst) "[]" checkInfo.importLookup
        in
        [ Rule.errorWithFix
            { message = "Using List.map" ++ String.fromInt n ++ " with any list being [] will result in []"
            , details = [ "You can replace this call by " ++ callReplacement ++ "." ]
            }
            checkInfo.fnRange
            [ Fix.replaceRangeBy checkInfo.parentRange callReplacement ]
        ]

    else
        []


multiAlways : Int -> String -> ImportLookup -> String
multiAlways alwaysCount alwaysResultExpressionAsString importLookup =
    case alwaysCount of
        0 ->
            alwaysResultExpressionAsString

        1 ->
            qualifiedToString (qualify ( [ "Basics" ], "always" ) importLookup)
                ++ " "
                ++ alwaysResultExpressionAsString

        alwaysCountPositive ->
            "(\\" ++ String.repeat alwaysCountPositive "_ " ++ "-> " ++ alwaysResultExpressionAsString ++ ")"


listUnzipChecks : CheckInfo -> List (Error {})
listUnzipChecks checkInfo =
    case Node.value checkInfo.firstArg of
        Expression.ListExpr [] ->
            [ Rule.errorWithFix
                { message = "Using List.unzip on [] will result in ( [], [] )"
                , details = [ "You can replace this call by ( [], [] )." ]
                }
                checkInfo.fnRange
                [ Fix.replaceRangeBy checkInfo.parentRange "( [], [] )" ]
            ]

        _ ->
            []


subAndCmdBatchChecks : String -> CheckInfo -> List (Error {})
subAndCmdBatchChecks moduleName { lookupTable, parentRange, fnRange, firstArg, importLookup } =
    case Node.value firstArg of
        Expression.ListExpr [] ->
            [ Rule.errorWithFix
                { message = "Replace by " ++ moduleName ++ ".batch"
                , details = [ moduleName ++ ".batch [] and " ++ moduleName ++ ".none are equivalent but the latter is more idiomatic in Elm code" ]
                }
                fnRange
                [ Fix.replaceRangeBy parentRange
                    (qualifiedToString (qualify ( [ "Platform", moduleName ], "none" ) importLookup))
                ]
            ]

        Expression.ListExpr [ listElement ] ->
            [ Rule.errorWithFix
                { message = "Unnecessary " ++ moduleName ++ ".batch"
                , details = [ moduleName ++ ".batch with a single element is equal to that element." ]
                }
                fnRange
                (replaceBySubExpressionFix parentRange listElement)
            ]

        Expression.ListExpr args ->
            List.map3 (\a b c -> ( a, b, c ))
                (Nothing :: List.map (Node.range >> Just) args)
                args
                (List.map (Node.range >> Just) (List.drop 1 args) ++ [ Nothing ])
                |> List.filterMap
                    (\( prev, arg, next ) ->
                        case AstHelpers.removeParens arg of
                            Node batchRange (Expression.FunctionOrValue _ "none") ->
                                if ModuleNameLookupTable.moduleNameAt lookupTable batchRange == Just [ "Platform", moduleName ] then
                                    Just
                                        (Rule.errorWithFix
                                            { message = "Unnecessary " ++ moduleName ++ ".none"
                                            , details = [ moduleName ++ ".none will be ignored by " ++ moduleName ++ ".batch." ]
                                            }
                                            (Node.range arg)
                                            (case prev of
                                                Just prevRange ->
                                                    [ Fix.removeRange { start = prevRange.end, end = (Node.range arg).end } ]

                                                Nothing ->
                                                    case next of
                                                        Just nextRange ->
                                                            [ Fix.removeRange { start = (Node.range arg).start, end = nextRange.start } ]

                                                        Nothing ->
                                                            [ Fix.replaceRangeBy parentRange
                                                                (qualifiedToString (qualify ( [ "Platform", moduleName ], "none" ) importLookup))
                                                            ]
                                            )
                                        )

                                else
                                    Nothing

                            _ ->
                                Nothing
                    )

        _ ->
            []



-- PARSER


oneOfChecks : CheckInfo -> List (Error {})
oneOfChecks { parentRange, fnRange, firstArg } =
    case AstHelpers.removeParens firstArg of
        Node _ (Expression.ListExpr [ listElement ]) ->
            [ Rule.errorWithFix
                { message = "Unnecessary oneOf"
                , details = [ "There is only a single element in the list of elements to try out." ]
                }
                fnRange
                (replaceBySubExpressionFix parentRange listElement)
            ]

        _ ->
            []


type alias Collection =
    { moduleName : String
    , represents : String
    , emptyAsString : ImportLookup -> String
    , emptyDescription : String
    , isEmpty : ModuleNameLookupTable -> Node Expression -> Bool
    , nameForSize : String
    , determineSize : ModuleNameLookupTable -> Node Expression -> Maybe CollectionSize
    }


listCollection : Collection
listCollection =
    { moduleName = "List"
    , represents = "list"
    , emptyAsString = \_ -> "[]"
    , emptyDescription = "[]"
    , isEmpty = \_ -> isEmptyList
    , nameForSize = "length"
    , determineSize = determineListLength
    }


setCollection : Collection
setCollection =
    { moduleName = "Set"
    , represents = "set"
    , emptyAsString =
        \importLookup ->
            qualifiedToString (qualify ( [ "Set" ], "empty" ) importLookup)
    , emptyDescription = "Set.empty"
    , isEmpty = isSpecificValueOrFunction [ "Set" ] "empty"
    , nameForSize = "size"
    , determineSize = determineIfCollectionIsEmpty [ "Set" ] 1
    }


dictCollection : Collection
dictCollection =
    { moduleName = "Dict"
    , represents = "Dict"
    , emptyAsString =
        \importLookup ->
            qualifiedToString (qualify ( [ "Dict" ], "empty" ) importLookup)
    , emptyDescription = "Dict.empty"
    , isEmpty = isSpecificValueOrFunction [ "Dict" ] "empty"
    , nameForSize = "size"
    , determineSize = determineIfCollectionIsEmpty [ "Dict" ] 2
    }


type alias Mappable =
    { moduleName : String
    , represents : String
    , emptyAsString : ImportLookup -> String
    , emptyDescription : String
    , isEmpty : ModuleNameLookupTable -> Node Expression -> Bool
    }


type alias Defaultable =
    { moduleName : String
    , represents : String
    , emptyAsString : ImportLookup -> String
    , emptyDescription : String
    , isEmpty : ModuleNameLookupTable -> Node Expression -> Bool
    , isSomethingConstructor : String
    }


maybeCollection : Defaultable
maybeCollection =
    { moduleName = "Maybe"
    , represents = "maybe"
    , emptyAsString = \_ -> "Nothing"
    , emptyDescription = "Nothing"
    , isEmpty = isSpecificValueOrFunction [ "Maybe" ] "Nothing"
    , isSomethingConstructor = "Just"
    }


resultCollection : Defaultable
resultCollection =
    { moduleName = "Result"
    , represents = "result"
    , emptyAsString = \_ -> "Nothing"
    , emptyDescription = "an error"
    , isEmpty = isSpecificCall [ "Result" ] "Err"
    , isSomethingConstructor = "Ok"
    }


cmdCollection : Mappable
cmdCollection =
    { moduleName = "Cmd"
    , represents = "command"
    , emptyAsString =
        \importLookup ->
            qualifiedToString (qualify ( [ "Platform", "Cmd" ], "none" ) importLookup)
    , emptyDescription = "Cmd.none"
    , isEmpty = isSpecificValueOrFunction [ "Platform", "Cmd" ] "none"
    }


subCollection : Mappable
subCollection =
    { moduleName = "Sub"
    , represents = "subscription"
    , emptyAsString =
        \importLookup ->
            qualifiedToString (qualify ( [ "Platform", "Sub" ], "none" ) importLookup)
    , emptyDescription = "Sub.none"
    , isEmpty = isSpecificValueOrFunction [ "Platform", "Sub" ] "none"
    }


collectionMapChecks :
    { a
        | moduleName : String
        , represents : String
        , emptyDescription : String
        , emptyAsString : ImportLookup -> String
        , isEmpty : ModuleNameLookupTable -> Node Expression -> Bool
    }
    -> CheckInfo
    -> List (Error {})
collectionMapChecks collection checkInfo =
    case Maybe.map (collection.isEmpty checkInfo.lookupTable) (secondArg checkInfo) of
        Just True ->
            [ Rule.errorWithFix
                { message = "Using " ++ collection.moduleName ++ ".map on " ++ collection.emptyDescription ++ " will result in " ++ collection.emptyDescription
                , details = [ "You can replace this call by " ++ collection.emptyDescription ++ "." ]
                }
                checkInfo.fnRange
                (noopFix checkInfo)
            ]

        _ ->
            if isIdentity checkInfo.lookupTable checkInfo.firstArg then
                [ Rule.errorWithFix
                    { message = "Using " ++ collection.moduleName ++ ".map with an identity function is the same as not using " ++ collection.moduleName ++ ".map"
                    , details = [ "You can remove this call and replace it by the " ++ collection.represents ++ " itself." ]
                    }
                    checkInfo.fnRange
                    (noopFix checkInfo)
                ]

            else
                []


maybeAndThenChecks : CheckInfo -> List (Error {})
maybeAndThenChecks checkInfo =
    let
        emptyAsString : String
        emptyAsString =
            maybeCollection.emptyAsString checkInfo.importLookup
    in
    firstThatReportsError
        [ \() ->
            case Match.maybeAndThen (getMaybeValues checkInfo.lookupTable) (secondArg checkInfo) of
                Determined (Just justRanges) ->
                    [ Rule.errorWithFix
                        { message = "Calling " ++ maybeCollection.moduleName ++ ".andThen on a value that is known to be Just"
                        , details = [ "You can remove the Just and just call the function directly." ]
                        }
                        checkInfo.fnRange
                        (Fix.removeRange { start = checkInfo.fnRange.start, end = (Node.range checkInfo.firstArg).start }
                            :: List.map Fix.removeRange justRanges
                        )
                    ]

                Determined Nothing ->
                    [ Rule.errorWithFix
                        { message = "Using " ++ maybeCollection.moduleName ++ ".andThen on " ++ emptyAsString ++ " will result in " ++ emptyAsString
                        , details = [ "You can replace this call by " ++ emptyAsString ++ "." ]
                        }
                        checkInfo.fnRange
                        (noopFix checkInfo)
                    ]

                _ ->
                    []
        , \() ->
            case isAlwaysMaybe checkInfo.lookupTable checkInfo.firstArg of
                Determined (Just { ranges, throughLambdaFunction }) ->
                    if throughLambdaFunction then
                        [ Rule.errorWithFix
                            { message = "Use " ++ maybeCollection.moduleName ++ ".map instead"
                            , details = [ "Using " ++ maybeCollection.moduleName ++ ".andThen with a function that always returns Just is the same thing as using Maybe.map." ]
                            }
                            checkInfo.fnRange
                            (Fix.replaceRangeBy checkInfo.fnRange
                                (qualifiedToString (qualify ( [ maybeCollection.moduleName ], "map" ) checkInfo.importLookup))
                                :: List.map Fix.removeRange ranges
                            )
                        ]

                    else
                        [ Rule.errorWithFix
                            { message = "Using Maybe.andThen with a function that will always return Just is the same as not using Maybe.andThen"
                            , details = [ "You can remove this call and replace it by the value itself." ]
                            }
                            checkInfo.fnRange
                            (noopFix checkInfo)
                        ]

                Determined Nothing ->
                    [ Rule.errorWithFix
                        { message = "Using " ++ maybeCollection.moduleName ++ ".andThen with a function that will always return Nothing will result in Nothing"
                        , details = [ "You can remove this call and replace it by Nothing." ]
                        }
                        checkInfo.fnRange
                        (replaceByEmptyFix emptyAsString checkInfo.parentRange (secondArg checkInfo) checkInfo.importLookup)
                    ]

                Undetermined ->
                    []
        ]
        ()


resultAndThenChecks : CheckInfo -> List (Error {})
resultAndThenChecks checkInfo =
    firstThatReportsError
        [ \() ->
            case Maybe.andThen (getResultValues checkInfo.lookupTable) (secondArg checkInfo) of
                Just (Ok okRanges) ->
                    [ Rule.errorWithFix
                        { message = "Calling " ++ resultCollection.moduleName ++ ".andThen on a value that is known to be Ok"
                        , details = [ "You can remove the Ok and just call the function directly." ]
                        }
                        checkInfo.fnRange
                        (Fix.removeRange { start = checkInfo.fnRange.start, end = (Node.range checkInfo.firstArg).start }
                            :: List.map Fix.removeRange okRanges
                        )
                    ]

                Just (Err _) ->
                    [ Rule.errorWithFix
                        { message = "Using " ++ resultCollection.moduleName ++ ".andThen on an error will result in the error"
                        , details = [ "You can replace this call by the error itself." ]
                        }
                        checkInfo.fnRange
                        (noopFix checkInfo)
                    ]

                _ ->
                    []
        , \() ->
            case isAlwaysResult checkInfo.lookupTable checkInfo.firstArg of
                Just (Ok { ranges, throughLambdaFunction }) ->
                    if throughLambdaFunction then
                        [ Rule.errorWithFix
                            { message = "Use Result.map instead"
                            , details = [ "Using Result.andThen with a function that always returns Ok is the same thing as using Result.map." ]
                            }
                            checkInfo.fnRange
                            (Fix.replaceRangeBy checkInfo.fnRange
                                (qualifiedToString (qualify ( [ resultCollection.moduleName ], "map" ) checkInfo.importLookup))
                                :: List.map Fix.removeRange ranges
                            )
                        ]

                    else
                        [ Rule.errorWithFix
                            { message = "Using Result.andThen with a function that will always return Just is the same as not using Result.andThen"
                            , details = [ "You can remove this call and replace it by the value itself." ]
                            }
                            checkInfo.fnRange
                            (noopFix checkInfo)
                        ]

                _ ->
                    []
        ]
        ()


resultWithDefaultChecks : CheckInfo -> List (Error {})
resultWithDefaultChecks checkInfo =
    case Maybe.andThen (getResultValues checkInfo.lookupTable) (secondArg checkInfo) of
        Just (Ok okRanges) ->
            [ Rule.errorWithFix
                { message = "Using Result.withDefault on a value that is Ok will result in that value"
                , details = [ "You can replace this call by the value wrapped in Ok." ]
                }
                checkInfo.fnRange
                (List.map Fix.removeRange okRanges ++ noopFix checkInfo)
            ]

        Just (Err _) ->
            [ Rule.errorWithFix
                { message = "Using Result.withDefault on an error will result in the default value"
                , details = [ "You can replace this call by the default value." ]
                }
                checkInfo.fnRange
                [ Fix.removeRange { start = checkInfo.parentRange.start, end = (Node.range checkInfo.firstArg).start }
                , Fix.removeRange { start = (Node.range checkInfo.firstArg).end, end = checkInfo.parentRange.end }
                ]
            ]

        Nothing ->
            []


collectionFilterChecks : Collection -> CheckInfo -> List (Error {})
collectionFilterChecks collection checkInfo =
    let
        collectionArg : Maybe (Node Expression)
        collectionArg =
            secondArg checkInfo

        emptyAsString : String
        emptyAsString =
            collection.emptyAsString checkInfo.importLookup
    in
    case Maybe.andThen (collection.determineSize checkInfo.lookupTable) collectionArg of
        Just (Exactly 0) ->
            [ Rule.errorWithFix
                { message = "Using " ++ collection.moduleName ++ ".filter on " ++ emptyAsString ++ " will result in " ++ emptyAsString
                , details = [ "You can replace this call by " ++ emptyAsString ++ "." ]
                }
                checkInfo.fnRange
                (noopFix checkInfo)
            ]

        _ ->
            case Evaluate.isAlwaysBoolean checkInfo checkInfo.firstArg of
                Determined True ->
                    [ Rule.errorWithFix
                        { message = "Using " ++ collection.moduleName ++ ".filter with a function that will always return True is the same as not using " ++ collection.moduleName ++ ".filter"
                        , details = [ "You can remove this call and replace it by the " ++ collection.represents ++ " itself." ]
                        }
                        checkInfo.fnRange
                        (noopFix checkInfo)
                    ]

                Determined False ->
                    [ Rule.errorWithFix
                        { message = "Using " ++ collection.moduleName ++ ".filter with a function that will always return False will result in " ++ emptyAsString
                        , details = [ "You can remove this call and replace it by " ++ emptyAsString ++ "." ]
                        }
                        checkInfo.fnRange
                        (replaceByEmptyFix emptyAsString checkInfo.parentRange collectionArg checkInfo.importLookup)
                    ]

                Undetermined ->
                    []


collectionRemoveChecks : Collection -> CheckInfo -> List (Error {})
collectionRemoveChecks collection checkInfo =
    case Maybe.andThen (collection.determineSize checkInfo.lookupTable) (secondArg checkInfo) of
        Just (Exactly 0) ->
            let
                emptyAsString : String
                emptyAsString =
                    collection.emptyAsString checkInfo.importLookup
            in
            [ Rule.errorWithFix
                { message = "Using " ++ collection.moduleName ++ ".remove on " ++ emptyAsString ++ " will result in " ++ emptyAsString
                , details = [ "You can replace this call by " ++ emptyAsString ++ "." ]
                }
                checkInfo.fnRange
                (noopFix checkInfo)
            ]

        _ ->
            []


collectionIntersectChecks : Collection -> CheckInfo -> List (Error {})
collectionIntersectChecks collection checkInfo =
    let
        collectionArg : Maybe (Node Expression)
        collectionArg =
            secondArg checkInfo

        emptyAsString : String
        emptyAsString =
            collection.emptyAsString checkInfo.importLookup
    in
    firstThatReportsError
        [ \() ->
            case collection.determineSize checkInfo.lookupTable checkInfo.firstArg of
                Just (Exactly 0) ->
                    [ Rule.errorWithFix
                        { message = "Using " ++ collection.moduleName ++ ".intersect on " ++ emptyAsString ++ " will result in " ++ emptyAsString
                        , details = [ "You can replace this call by " ++ emptyAsString ++ "." ]
                        }
                        checkInfo.fnRange
                        (replaceByEmptyFix emptyAsString checkInfo.parentRange collectionArg checkInfo.importLookup)
                    ]

                _ ->
                    []
        , \() ->
            case Maybe.andThen (collection.determineSize checkInfo.lookupTable) collectionArg of
                Just (Exactly 0) ->
                    [ Rule.errorWithFix
                        { message = "Using " ++ collection.moduleName ++ ".intersect on " ++ emptyAsString ++ " will result in " ++ emptyAsString
                        , details = [ "You can replace this call by " ++ emptyAsString ++ "." ]
                        }
                        checkInfo.fnRange
                        (replaceByEmptyFix emptyAsString checkInfo.parentRange collectionArg checkInfo.importLookup)
                    ]

                _ ->
                    []
        ]
        ()


collectionDiffChecks : Collection -> CheckInfo -> List (Error {})
collectionDiffChecks collection checkInfo =
    let
        collectionArg : Maybe (Node Expression)
        collectionArg =
            secondArg checkInfo

        emptyAsString : String
        emptyAsString =
            collection.emptyAsString checkInfo.importLookup
    in
    firstThatReportsError
        [ \() ->
            case collection.determineSize checkInfo.lookupTable checkInfo.firstArg of
                Just (Exactly 0) ->
                    [ Rule.errorWithFix
                        { message = "Diffing " ++ emptyAsString ++ " will result in " ++ emptyAsString
                        , details = [ "You can replace this call by " ++ emptyAsString ++ "." ]
                        }
                        checkInfo.fnRange
                        (replaceByEmptyFix emptyAsString checkInfo.parentRange collectionArg checkInfo.importLookup)
                    ]

                _ ->
                    []
        , \() ->
            case Maybe.andThen (collection.determineSize checkInfo.lookupTable) collectionArg of
                Just (Exactly 0) ->
                    [ Rule.errorWithFix
                        { message = "Diffing a " ++ collection.represents ++ " with " ++ emptyAsString ++ " will result in the " ++ collection.represents ++ " itself"
                        , details = [ "You can replace this call by the " ++ collection.represents ++ " itself." ]
                        }
                        checkInfo.fnRange
                        [ Fix.removeRange { start = checkInfo.parentRange.start, end = (Node.range checkInfo.firstArg).start }
                        , Fix.removeRange { start = (Node.range checkInfo.firstArg).end, end = checkInfo.parentRange.end }
                        ]
                    ]

                _ ->
                    []
        ]
        ()


collectionUnionChecks : Collection -> CheckInfo -> List (Error {})
collectionUnionChecks collection checkInfo =
    firstThatReportsError
        [ \() ->
            case collection.determineSize checkInfo.lookupTable checkInfo.firstArg of
                Just (Exactly 0) ->
                    [ Rule.errorWithFix
                        { message = "Unnecessary union with Set.empty"
                        , details = [ "You can replace this call by the set itself." ]
                        }
                        checkInfo.fnRange
                        (noopFix checkInfo)
                    ]

                _ ->
                    []
        , \() ->
            case Maybe.andThen (collection.determineSize checkInfo.lookupTable) (secondArg checkInfo) of
                Just (Exactly 0) ->
                    [ Rule.errorWithFix
                        { message = "Unnecessary union with Set.empty"
                        , details = [ "You can replace this call by the set itself." ]
                        }
                        checkInfo.fnRange
                        [ Fix.removeRange { start = checkInfo.parentRange.start, end = (Node.range checkInfo.firstArg).start }
                        , Fix.removeRange { start = (Node.range checkInfo.firstArg).end, end = checkInfo.parentRange.end }
                        ]
                    ]

                _ ->
                    []
        ]
        ()


collectionInsertChecks : Collection -> CheckInfo -> List (Error {})
collectionInsertChecks collection checkInfo =
    case Maybe.andThen (collection.determineSize checkInfo.lookupTable) (secondArg checkInfo) of
        Just (Exactly 0) ->
            [ Rule.errorWithFix
                { message = "Use " ++ collection.moduleName ++ ".singleton instead of inserting in " ++ collection.emptyAsString checkInfo.importLookup
                , details = [ "You can replace this call by " ++ collection.moduleName ++ ".singleton." ]
                }
                checkInfo.fnRange
                [ Fix.replaceRangeBy checkInfo.fnRange
                    (qualifiedToString (qualify ( [ collection.moduleName ], "singleton" ) checkInfo.importLookup))
                , if checkInfo.usingRightPizza then
                    Fix.removeRange { start = checkInfo.parentRange.start, end = checkInfo.fnRange.start }

                  else
                    Fix.removeRange { start = (Node.range checkInfo.firstArg).end, end = checkInfo.parentRange.end }
                ]
            ]

        _ ->
            []


collectionMemberChecks : Collection -> CheckInfo -> List (Error {})
collectionMemberChecks collection checkInfo =
    let
        collectionArg : Maybe (Node Expression)
        collectionArg =
            secondArg checkInfo
    in
    case Maybe.andThen (collection.determineSize checkInfo.lookupTable) collectionArg of
        Just (Exactly 0) ->
            [ Rule.errorWithFix
                { message = "Using " ++ collection.moduleName ++ ".member on " ++ collection.emptyDescription ++ " will result in False"
                , details = [ "You can replace this call by False." ]
                }
                checkInfo.fnRange
                (replaceByBoolFix checkInfo.parentRange collectionArg False checkInfo.importLookup)
            ]

        _ ->
            []


collectionIsEmptyChecks : Collection -> CheckInfo -> List (Error {})
collectionIsEmptyChecks collection { lookupTable, parentRange, fnRange, firstArg, importLookup } =
    case collection.determineSize lookupTable firstArg of
        Just (Exactly 0) ->
            [ Rule.errorWithFix
                { message = "The call to " ++ collection.moduleName ++ ".isEmpty will result in True"
                , details = [ "You can replace this call by True." ]
                }
                fnRange
                [ Fix.replaceRangeBy parentRange
                    (qualifiedToString (qualify ( [ "Basics" ], "True" ) importLookup))
                ]
            ]

        Just _ ->
            [ Rule.errorWithFix
                { message = "The call to " ++ collection.moduleName ++ ".isEmpty will result in False"
                , details = [ "You can replace this call by False." ]
                }
                fnRange
                [ Fix.replaceRangeBy parentRange
                    (qualifiedToString (qualify ( [ "Basics" ], "False" ) importLookup))
                ]
            ]

        Nothing ->
            []


collectionSizeChecks : Collection -> CheckInfo -> List (Error {})
collectionSizeChecks collection { lookupTable, parentRange, fnRange, firstArg } =
    case collection.determineSize lookupTable firstArg of
        Just (Exactly size) ->
            [ Rule.errorWithFix
                { message = "The " ++ collection.nameForSize ++ " of the " ++ collection.represents ++ " is " ++ String.fromInt size
                , details = [ "The " ++ collection.nameForSize ++ " of the " ++ collection.represents ++ " can be determined by looking at the code." ]
                }
                fnRange
                [ Fix.replaceRangeBy parentRange (String.fromInt size) ]
            ]

        _ ->
            []


collectionFromListChecks : Collection -> CheckInfo -> List (Error {})
collectionFromListChecks collection { parentRange, fnRange, firstArg, importLookup } =
    case Node.value firstArg of
        Expression.ListExpr [] ->
            let
                emptyAsString : String
                emptyAsString =
                    collection.emptyAsString importLookup
            in
            [ Rule.errorWithFix
                { message = "The call to " ++ collection.moduleName ++ ".fromList will result in " ++ emptyAsString
                , details = [ "You can replace this call by " ++ emptyAsString ++ "." ]
                }
                fnRange
                [ Fix.replaceRangeBy parentRange emptyAsString ]
            ]

        _ ->
            []


collectionToListChecks : Collection -> CheckInfo -> List (Error {})
collectionToListChecks collection { lookupTable, parentRange, fnRange, firstArg } =
    case collection.determineSize lookupTable firstArg of
        Just (Exactly 0) ->
            [ Rule.errorWithFix
                { message = "The call to " ++ collection.moduleName ++ ".toList will result in []"
                , details = [ "You can replace this call by []." ]
                }
                fnRange
                [ Fix.replaceRangeBy parentRange "[]" ]
            ]

        _ ->
            []


collectionPartitionChecks : Collection -> CheckInfo -> List (Error {})
collectionPartitionChecks collection checkInfo =
    let
        emptyAsString : String
        emptyAsString =
            collection.emptyAsString checkInfo.importLookup
    in
    case Maybe.andThen (collection.determineSize checkInfo.lookupTable) (secondArg checkInfo) of
        Just (Exactly 0) ->
            [ Rule.errorWithFix
                { message = "Using " ++ collection.moduleName ++ ".partition on " ++ collection.emptyDescription ++ " will result in ( " ++ emptyAsString ++ ", " ++ emptyAsString ++ " )"
                , details = [ "You can replace this call by ( " ++ emptyAsString ++ ", " ++ emptyAsString ++ " )." ]
                }
                checkInfo.fnRange
                [ Fix.replaceRangeBy checkInfo.parentRange ("( " ++ emptyAsString ++ ", " ++ emptyAsString ++ " )") ]
            ]

        _ ->
            case Evaluate.isAlwaysBoolean checkInfo checkInfo.firstArg of
                Determined True ->
                    case secondArg checkInfo of
                        Just listArg ->
                            [ Rule.errorWithFix
                                { message = "All elements will go to the first " ++ collection.represents
                                , details = [ "Since the predicate function always returns True, the second " ++ collection.represents ++ " will always be " ++ collection.emptyDescription ++ "." ]
                                }
                                checkInfo.fnRange
                                [ Fix.replaceRangeBy { start = checkInfo.fnRange.start, end = (Node.range listArg).start } "( "
                                , Fix.insertAt (Node.range listArg).end (", " ++ emptyAsString ++ " )")
                                ]
                            ]

                        Nothing ->
                            []

                Determined False ->
                    [ Rule.errorWithFix
                        { message = "All elements will go to the second " ++ collection.represents
                        , details = [ "Since the predicate function always returns False, the first " ++ collection.represents ++ " will always be " ++ collection.emptyDescription ++ "." ]
                        }
                        checkInfo.fnRange
                        (case secondArg checkInfo of
                            Just listArg ->
                                [ Fix.replaceRangeBy { start = checkInfo.fnRange.start, end = (Node.range listArg).start } ("( " ++ emptyAsString ++ ", ")
                                , Fix.insertAt (Node.range listArg).end " )"
                                ]

                            Nothing ->
                                [ Fix.replaceRangeBy checkInfo.parentRange
                                    ("("
                                        ++ qualifiedToString (qualify ( [ "Tuple" ], "pair" ) checkInfo.importLookup)
                                        ++ " "
                                        ++ emptyAsString
                                        ++ ")"
                                    )
                                ]
                        )
                    ]

                Undetermined ->
                    []


maybeWithDefaultChecks : CheckInfo -> List (Error {})
maybeWithDefaultChecks checkInfo =
    case Match.maybeAndThen (getMaybeValues checkInfo.lookupTable) (secondArg checkInfo) of
        Determined (Just justRanges) ->
            [ Rule.errorWithFix
                { message = "Using Maybe.withDefault on a value that is Just will result in that value"
                , details = [ "You can replace this call by the value wrapped in Just." ]
                }
                checkInfo.fnRange
                (List.map Fix.removeRange justRanges ++ noopFix checkInfo)
            ]

        Determined Nothing ->
            [ Rule.errorWithFix
                { message = "Using Maybe.withDefault on Nothing will result in the default value"
                , details = [ "You can replace this call by the default value." ]
                }
                checkInfo.fnRange
                [ Fix.removeRange { start = checkInfo.parentRange.start, end = (Node.range checkInfo.firstArg).start }
                , Fix.removeRange { start = (Node.range checkInfo.firstArg).end, end = checkInfo.parentRange.end }
                ]
            ]

        Undetermined ->
            []


type CollectionSize
    = Exactly Int
    | NotEmpty


determineListLength : ModuleNameLookupTable -> Node Expression -> Maybe CollectionSize
determineListLength lookupTable node =
    case Node.value (AstHelpers.removeParens node) of
        Expression.ListExpr list ->
            Just (Exactly (List.length list))

        Expression.OperatorApplication "::" _ _ right ->
            case determineListLength lookupTable right of
                Just (Exactly n) ->
                    Just (Exactly (n + 1))

                _ ->
                    Just NotEmpty

        Expression.Application ((Node fnRange (Expression.FunctionOrValue _ "singleton")) :: _ :: []) ->
            if ModuleNameLookupTable.moduleNameAt lookupTable fnRange == Just [ "List" ] then
                Just (Exactly 1)

            else
                Nothing

        _ ->
            Nothing


replaceSingleElementListBySingleValue_RENAME : ModuleNameLookupTable -> ImportLookup -> Range -> Node Expression -> Maybe (List (Error {}))
replaceSingleElementListBySingleValue_RENAME lookupTable importLookup fnRange node =
    case Node.value (AstHelpers.removeParens node) of
        Expression.LambdaExpression { expression } ->
            case replaceSingleElementListBySingleValue lookupTable expression of
                Just fixes ->
                    Just
                        [ Rule.errorWithFix
                            { message = "Use List.map instead"
                            , details = [ "The function passed to List.concatMap always returns a list with a single element." ]
                            }
                            fnRange
                            (Fix.replaceRangeBy fnRange
                                (qualifiedToString (qualify ( [ "List" ], "map" ) importLookup))
                                :: fixes
                            )
                        ]

                Nothing ->
                    Nothing

        _ ->
            Nothing


replaceSingleElementListBySingleValue : ModuleNameLookupTable -> Node Expression -> Maybe (List Fix)
replaceSingleElementListBySingleValue lookupTable node =
    case Node.value (AstHelpers.removeParens node) of
        Expression.ListExpr [ listElement ] ->
            Just (replaceBySubExpressionFix (Node.range node) listElement)

        Expression.Application ((Node fnRange (Expression.FunctionOrValue _ "singleton")) :: _ :: []) ->
            if ModuleNameLookupTable.moduleNameAt lookupTable fnRange == Just [ "List" ] then
                Just [ Fix.removeRange fnRange ]

            else
                Nothing

        Expression.IfBlock _ thenBranch elseBranch ->
            combineSingleElementFixes lookupTable [ thenBranch, elseBranch ] []

        Expression.CaseExpression { cases } ->
            combineSingleElementFixes lookupTable (List.map Tuple.second cases) []

        _ ->
            Nothing


combineSingleElementFixes : ModuleNameLookupTable -> List (Node Expression) -> List Fix -> Maybe (List Fix)
combineSingleElementFixes lookupTable nodes soFar =
    case nodes of
        [] ->
            Just soFar

        node :: restOfNodes ->
            case replaceSingleElementListBySingleValue lookupTable node of
                Nothing ->
                    Nothing

                Just fixes ->
                    combineSingleElementFixes lookupTable restOfNodes (fixes ++ soFar)


determineIfCollectionIsEmpty : ModuleName -> Int -> ModuleNameLookupTable -> Node Expression -> Maybe CollectionSize
determineIfCollectionIsEmpty moduleName singletonNumberOfArgs lookupTable node =
    if isSpecificValueOrFunction moduleName "empty" lookupTable node then
        Just (Exactly 0)

    else
        case Node.value (AstHelpers.removeParens node) of
            Expression.Application ((Node fnRange (Expression.FunctionOrValue _ "singleton")) :: args) ->
                if List.length args == singletonNumberOfArgs && ModuleNameLookupTable.moduleNameAt lookupTable fnRange == Just moduleName then
                    Just (Exactly 1)

                else
                    Nothing

            Expression.Application ((Node fnRange (Expression.FunctionOrValue _ "fromList")) :: (Node _ (Expression.ListExpr list)) :: []) ->
                if ModuleNameLookupTable.moduleNameAt lookupTable fnRange == Just moduleName then
                    if moduleName == [ "Set" ] then
                        case list of
                            [] ->
                                Just (Exactly 0)

                            [ _ ] ->
                                Just (Exactly 1)

                            _ ->
                                case traverse getComparableExpression list of
                                    Nothing ->
                                        Just NotEmpty

                                    Just comparableExpressions ->
                                        comparableExpressions |> unique |> List.length |> Exactly |> Just

                    else
                        Just (Exactly (List.length list))

                else
                    Nothing

            _ ->
                Nothing


getComparableExpression : Node Expression -> Maybe (List Expression)
getComparableExpression =
    getComparableExpressionHelper 1


getComparableExpressionHelper : Int -> Node Expression -> Maybe (List Expression)
getComparableExpressionHelper sign (Node _ expression) =
    case expression of
        Expression.Integer int ->
            Just [ Expression.Integer (sign * int) ]

        Expression.Hex hex ->
            Just [ Expression.Integer (sign * hex) ]

        Expression.Floatable float ->
            Just [ Expression.Floatable (toFloat sign * float) ]

        Expression.Negation expr ->
            getComparableExpressionHelper (-1 * sign) expr

        Expression.Literal string ->
            Just [ Expression.Literal string ]

        Expression.CharLiteral char ->
            Just [ Expression.CharLiteral char ]

        Expression.ParenthesizedExpression expr ->
            getComparableExpressionHelper 1 expr

        Expression.TupledExpression exprs ->
            exprs
                |> traverse (getComparableExpressionHelper 1)
                |> Maybe.map List.concat

        Expression.ListExpr exprs ->
            exprs
                |> traverse (getComparableExpressionHelper 1)
                |> Maybe.map List.concat

        _ ->
            Nothing


traverse : (a -> Maybe b) -> List a -> Maybe (List b)
traverse f list =
    traverseHelp f list []


traverseHelp : (a -> Maybe b) -> List a -> List b -> Maybe (List b)
traverseHelp f list acc =
    case list of
        head :: tail ->
            case f head of
                Just a ->
                    traverseHelp f tail (a :: acc)

                Nothing ->
                    Nothing

        [] ->
            Just (List.reverse acc)


unique : List a -> List a
unique list =
    uniqueHelp [] list []


uniqueHelp : List a -> List a -> List a -> List a
uniqueHelp existing remaining accumulator =
    case remaining of
        [] ->
            List.reverse accumulator

        first :: rest ->
            if List.member first existing then
                uniqueHelp existing rest accumulator

            else
                uniqueHelp (first :: existing) rest (first :: accumulator)



-- RECORD UPDATE


removeRecordFields : Range -> Node String -> List (Node Expression.RecordSetter) -> List (Error {})
removeRecordFields recordUpdateRange variable fields =
    case fields of
        [] ->
            -- Not possible
            []

        (Node _ ( field, valueWithParens )) :: [] ->
            let
                value : Node Expression
                value =
                    AstHelpers.removeParens valueWithParens
            in
            if isUnnecessaryRecordUpdateSetter variable field value then
                [ Rule.errorWithFix
                    { message = "Unnecessary field assignment"
                    , details = [ "The field is being set to its own value." ]
                    }
                    (Node.range value)
                    [ Fix.removeRange { start = recordUpdateRange.start, end = (Node.range variable).start }
                    , Fix.removeRange { start = (Node.range variable).end, end = recordUpdateRange.end }
                    ]
                ]

            else
                []

        (Node firstRange _) :: second :: _ ->
            List.filterMap
                (\( Node range ( field, valueWithParens ), previousRange ) ->
                    let
                        value : Node Expression
                        value =
                            AstHelpers.removeParens valueWithParens
                    in
                    if isUnnecessaryRecordUpdateSetter variable field value then
                        Just
                            (Rule.errorWithFix
                                { message = "Unnecessary field assignment"
                                , details = [ "The field is being set to its own value." ]
                                }
                                (Node.range value)
                                (case previousRange of
                                    Just prevRange ->
                                        [ Fix.removeRange { start = prevRange.end, end = range.end } ]

                                    Nothing ->
                                        -- It's the first element, so we can remove until the second element
                                        [ Fix.removeRange { start = firstRange.start, end = (Node.range second).start } ]
                                )
                            )

                    else
                        Nothing
                )
                (List.map2 Tuple.pair fields (Nothing :: List.map (Node.range >> Just) fields))


isUnnecessaryRecordUpdateSetter : Node String -> Node String -> Node Expression -> Bool
isUnnecessaryRecordUpdateSetter variable field value =
    case Node.value value of
        Expression.RecordAccess (Node _ (Expression.FunctionOrValue [] valueHolder)) fieldName ->
            Node.value field == Node.value fieldName && Node.value variable == valueHolder

        _ ->
            False



-- IF


ifChecks :
    ModuleContext
    -> ImportLookup
    -> Range
    ->
        { condition : Node Expression
        , trueBranch : Node Expression
        , falseBranch : Node Expression
        }
    -> { errors : List (Error {}), rangesToIgnore : List Range, rightSidesOfPlusPlus : List Range, inferredConstants : List ( Range, Infer.Inferred ) }
ifChecks context importLookup nodeRange { condition, trueBranch, falseBranch } =
    case Evaluate.getBoolean context condition of
        Determined True ->
            errorsAndRangesToIgnore
                [ Rule.errorWithFix
                    { message = "The condition will always evaluate to True"
                    , details = [ "The expression can be replaced by what is inside the 'then' branch." ]
                    }
                    (targetIfKeyword nodeRange)
                    [ Fix.removeRange
                        { start = nodeRange.start
                        , end = (Node.range trueBranch).start
                        }
                    , Fix.removeRange
                        { start = (Node.range trueBranch).end
                        , end = nodeRange.end
                        }
                    ]
                ]
                [ Node.range condition ]

        Determined False ->
            errorsAndRangesToIgnore
                [ Rule.errorWithFix
                    { message = "The condition will always evaluate to False"
                    , details = [ "The expression can be replaced by what is inside the 'else' branch." ]
                    }
                    (targetIfKeyword nodeRange)
                    [ Fix.removeRange
                        { start = nodeRange.start
                        , end = (Node.range falseBranch).start
                        }
                    ]
                ]
                [ Node.range condition ]

        Undetermined ->
            case ( Evaluate.getBoolean context trueBranch, Evaluate.getBoolean context falseBranch ) of
                ( Determined True, Determined False ) ->
                    onlyErrors
                        [ Rule.errorWithFix
                            { message = "The if expression's value is the same as the condition"
                            , details = [ "The expression can be replaced by the condition." ]
                            }
                            (targetIfKeyword nodeRange)
                            [ Fix.removeRange
                                { start = nodeRange.start
                                , end = (Node.range condition).start
                                }
                            , Fix.removeRange
                                { start = (Node.range condition).end
                                , end = nodeRange.end
                                }
                            ]
                        ]

                ( Determined False, Determined True ) ->
                    onlyErrors
                        [ Rule.errorWithFix
                            { message = "The if expression's value is the inverse of the condition"
                            , details = [ "The expression can be replaced by the condition wrapped by `not`." ]
                            }
                            (targetIfKeyword nodeRange)
                            [ Fix.replaceRangeBy
                                { start = nodeRange.start
                                , end = (Node.range condition).start
                                }
                                (qualifiedToString (qualify ( [ "Basics" ], "not" ) importLookup)
                                    ++ " ("
                                )
                            , Fix.replaceRangeBy
                                { start = (Node.range condition).end
                                , end = nodeRange.end
                                }
                                ")"
                            ]
                        ]

                _ ->
                    case Normalize.compare context trueBranch falseBranch of
                        Normalize.ConfirmedEquality ->
                            onlyErrors
                                [ Rule.errorWithFix
                                    { message = "The values in both branches is the same."
                                    , details = [ "The expression can be replaced by the contents of either branch." ]
                                    }
                                    (targetIfKeyword nodeRange)
                                    [ Fix.removeRange
                                        { start = nodeRange.start
                                        , end = (Node.range trueBranch).start
                                        }
                                    , Fix.removeRange
                                        { start = (Node.range trueBranch).end
                                        , end = nodeRange.end
                                        }
                                    ]
                                ]

                        _ ->
                            { errors = []
                            , rangesToIgnore = []
                            , rightSidesOfPlusPlus = []
                            , inferredConstants =
                                Infer.inferForIfCondition
                                    (Node.value (Normalize.normalize context condition))
                                    { trueBranchRange = Node.range trueBranch
                                    , falseBranchRange = Node.range falseBranch
                                    }
                                    (Tuple.first context.inferredConstants)
                            }



-- CASE OF


caseOfChecks : ModuleContext -> Range -> Expression.CaseBlock -> List (Error {})
caseOfChecks context parentRange caseBlock =
    firstThatReportsError
        [ \() -> sameBodyForCaseOfChecks context parentRange caseBlock.cases
        , \() -> booleanCaseOfChecks context.lookupTable parentRange caseBlock
        , \() -> destructuringCaseOfChecks context.extractSourceCode parentRange caseBlock
        ]
        ()


sameBodyForCaseOfChecks : ModuleContext -> Range -> List ( Node Pattern, Node Expression ) -> List (Error {})
sameBodyForCaseOfChecks context parentRange cases =
    case cases of
        [] ->
            []

        ( firstPattern, firstBody ) :: rest ->
            let
                restPatterns : List (Node Pattern)
                restPatterns =
                    List.map Tuple.first rest
            in
            if
                introducesVariableOrUsesTypeConstructor context (firstPattern :: restPatterns)
                    || not (Normalize.areAllTheSame context firstBody (List.map Tuple.second rest))
            then
                []

            else
                let
                    firstBodyRange : Range
                    firstBodyRange =
                        Node.range firstBody
                in
                [ Rule.errorWithFix
                    { message = "Unnecessary case expression"
                    , details = [ "All the branches of this case expression resolve to the same value. You can remove the case expression and replace it with the body of one of the branches." ]
                    }
                    (caseKeyWordRange parentRange)
                    [ Fix.removeRange { start = parentRange.start, end = firstBodyRange.start }
                    , Fix.removeRange { start = firstBodyRange.end, end = parentRange.end }
                    ]
                ]


caseKeyWordRange : Range -> Range
caseKeyWordRange range =
    { start = range.start
    , end = { row = range.start.row, column = range.start.column + 4 }
    }


introducesVariableOrUsesTypeConstructor : ModuleContext -> List (Node Pattern) -> Bool
introducesVariableOrUsesTypeConstructor context nodesToLookAt =
    case nodesToLookAt of
        [] ->
            False

        node :: remaining ->
            case Node.value node of
                Pattern.VarPattern _ ->
                    True

                Pattern.RecordPattern _ ->
                    True

                Pattern.AsPattern _ _ ->
                    True

                Pattern.ParenthesizedPattern pattern ->
                    introducesVariableOrUsesTypeConstructor context (pattern :: remaining)

                Pattern.TuplePattern nodes ->
                    introducesVariableOrUsesTypeConstructor context (nodes ++ remaining)

                Pattern.UnConsPattern first rest ->
                    introducesVariableOrUsesTypeConstructor context (first :: rest :: remaining)

                Pattern.ListPattern nodes ->
                    introducesVariableOrUsesTypeConstructor context (nodes ++ remaining)

                Pattern.NamedPattern { name } nodes ->
                    case ModuleNameLookupTable.fullModuleNameFor context.lookupTable node of
                        Just moduleName ->
                            if Set.member ( moduleName, name ) context.customTypesToReportInCases then
                                introducesVariableOrUsesTypeConstructor context (nodes ++ remaining)

                            else
                                True

                        Nothing ->
                            True

                _ ->
                    introducesVariableOrUsesTypeConstructor context remaining


booleanCaseOfChecks : ModuleNameLookupTable -> Range -> Expression.CaseBlock -> List (Error {})
booleanCaseOfChecks lookupTable parentRange { expression, cases } =
    case cases of
        [ ( firstPattern, Node firstRange _ ), ( Node secondPatternRange _, Node secondExprRange _ ) ] ->
            case getBooleanPattern lookupTable firstPattern of
                Just isTrueFirst ->
                    [ Rule.errorWithFix
                        { message = "Replace `case..of` by an `if` condition"
                        , details =
                            [ "The idiomatic way to check for a condition is to use an `if` expression."
                            , "Read more about it at: https://guide.elm-lang.org/core_language.html#if-expressions"
                            ]
                        }
                        (Node.range firstPattern)
                        (if isTrueFirst then
                            [ Fix.replaceRangeBy { start = parentRange.start, end = (Node.range expression).start } "if "
                            , Fix.replaceRangeBy { start = (Node.range expression).end, end = firstRange.start } " then "
                            , Fix.replaceRangeBy { start = secondPatternRange.start, end = secondExprRange.start } "else "
                            ]

                         else
                            [ Fix.replaceRangeBy { start = parentRange.start, end = (Node.range expression).start } "if not ("
                            , Fix.replaceRangeBy { start = (Node.range expression).end, end = firstRange.start } ") then "
                            , Fix.replaceRangeBy { start = secondPatternRange.start, end = secondExprRange.start } "else "
                            ]
                        )
                    ]

                _ ->
                    []

        _ ->
            []


destructuringCaseOfChecks : (Range -> String) -> Range -> Expression.CaseBlock -> List (Error {})
destructuringCaseOfChecks extractSourceCode parentRange { expression, cases } =
    case cases of
        [ ( rawSinglePattern, Node bodyRange _ ) ] ->
            let
                singlePattern : Node Pattern
                singlePattern =
                    AstHelpers.removeParensFromPattern rawSinglePattern
            in
            if isSimpleDestructurePattern singlePattern then
                let
                    exprRange : Range
                    exprRange =
                        Node.range expression

                    caseIndentation : String
                    caseIndentation =
                        String.repeat (parentRange.start.column - 1) " "

                    bodyIndentation : String
                    bodyIndentation =
                        String.repeat (bodyRange.start.column - 1) " "
                in
                [ Rule.errorWithFix
                    { message = "Use a let expression to destructure data"
                    , details = [ "It is more idiomatic in Elm to use a let expression to define a new variable rather than to use pattern matching. This will also make the code less indented, therefore easier to read." ]
                    }
                    (Node.range singlePattern)
                    [ Fix.replaceRangeBy { start = parentRange.start, end = exprRange.start } ("let " ++ extractSourceCode (Node.range singlePattern) ++ " = ")
                    , Fix.replaceRangeBy { start = exprRange.end, end = bodyRange.start } ("\n" ++ caseIndentation ++ "in\n" ++ bodyIndentation)
                    ]
                ]

            else
                []

        _ ->
            []


isSimpleDestructurePattern : Node Pattern -> Bool
isSimpleDestructurePattern pattern =
    case Node.value pattern of
        Pattern.TuplePattern _ ->
            True

        Pattern.RecordPattern _ ->
            True

        Pattern.VarPattern _ ->
            True

        _ ->
            False


isSpecificValueOrFunction : ModuleName -> String -> ModuleNameLookupTable -> Node Expression -> Bool
isSpecificValueOrFunction moduleName fnName lookupTable node =
    case AstHelpers.removeParens node of
        Node noneRange (Expression.FunctionOrValue _ foundFnName) ->
            (foundFnName == fnName)
                && (ModuleNameLookupTable.moduleNameAt lookupTable noneRange == Just moduleName)

        _ ->
            False


isSpecificCall : ModuleName -> String -> ModuleNameLookupTable -> Node Expression -> Bool
isSpecificCall moduleName fnName lookupTable node =
    case Node.value (AstHelpers.removeParens node) of
        Expression.Application ((Node noneRange (Expression.FunctionOrValue _ foundFnName)) :: _ :: []) ->
            (foundFnName == fnName)
                && (ModuleNameLookupTable.moduleNameAt lookupTable noneRange == Just moduleName)

        _ ->
            False


getUncomputedNumberValue : Node Expression -> Maybe Float
getUncomputedNumberValue node =
    case Node.value (AstHelpers.removeParens node) of
        Expression.Integer n ->
            Just (toFloat n)

        Expression.Hex n ->
            Just (toFloat n)

        Expression.Floatable n ->
            Just n

        Expression.Negation expr ->
            Maybe.map negate (getUncomputedNumberValue expr)

        _ ->
            Nothing


letInChecks : Expression.LetBlock -> List (Error {})
letInChecks letBlock =
    case Node.value letBlock.expression of
        Expression.LetExpression _ ->
            let
                letRange : Range
                letRange =
                    letKeyWordRange (Node.range letBlock.expression)
            in
            [ Rule.errorWithFix
                { message = "Let blocks can be joined together"
                , details = [ "Let blocks can contain multiple declarations, and there is no advantage to having multiple chained let expressions rather than one longer let expression." ]
                }
                letRange
                (case lastElementRange letBlock.declarations of
                    Just lastDeclRange ->
                        [ Fix.replaceRangeBy { start = lastDeclRange.end, end = letRange.end } "\n" ]

                    Nothing ->
                        []
                )
            ]

        _ ->
            []


letKeyWordRange : Range -> Range
letKeyWordRange range =
    { start = range.start
    , end = { row = range.start.row, column = range.start.column + 3 }
    }


lastElementRange : List (Node a) -> Maybe Range
lastElementRange nodes =
    case nodes of
        [] ->
            Nothing

        last :: [] ->
            Just (Node.range last)

        _ :: rest ->
            lastElementRange rest



-- FIX HELPERS


parenthesizeIfNeededFix : Node Expression -> List Fix
parenthesizeIfNeededFix expressionNode =
    if needsParens (Node.value expressionNode) then
        parenthesizeFix (Node.range expressionNode)

    else
        []


parenthesizeFix : Range -> List Fix
parenthesizeFix toSurround =
    [ Fix.insertAt toSurround.start "("
    , Fix.insertAt toSurround.end ")"
    ]


rangeBetweenExclusive : ( Range, Range ) -> Range
rangeBetweenExclusive ( aRange, bRange ) =
    case locationsCompare ( aRange.start, bRange.start ) of
        GT ->
            { start = bRange.end, end = aRange.start }

        -- EQ | LT
        _ ->
            { start = aRange.end, end = bRange.start }


locationsCompare : ( Location, Location ) -> Order
locationsCompare ( aEnd, bEnd ) =
    if aEnd.column == bEnd.column then
        compare aEnd.row bEnd.row

    else
        compare aEnd.column bEnd.column


removeFunctionFromFunctionCall : { a | fnRange : Range, firstArg : Node b, usingRightPizza : Bool } -> Fix
removeFunctionFromFunctionCall { fnRange, firstArg, usingRightPizza } =
    if usingRightPizza then
        Fix.removeRange { start = (Node.range firstArg).end, end = fnRange.end }

    else
        Fix.removeRange { start = fnRange.start, end = (Node.range firstArg).start }


removeFunctionAndFirstArg : { a | fnRange : Range, firstArg : Node b, usingRightPizza : Bool } -> Range -> Fix
removeFunctionAndFirstArg { fnRange, firstArg, usingRightPizza } secondArgRange =
    if usingRightPizza then
        Fix.removeRange { start = secondArgRange.end, end = (Node.range firstArg).end }

    else
        Fix.removeRange { start = fnRange.start, end = secondArgRange.start }


keepOnlyFix : { parentRange : Range, keep : Range } -> List Fix
keepOnlyFix { parentRange, keep } =
    [ Fix.removeRange
        { start = parentRange.start
        , end = keep.start
        }
    , Fix.removeRange
        { start = keep.end
        , end = parentRange.end
        }
    ]


removeBoundariesFix : Node a -> List Fix
removeBoundariesFix node =
    let
        { start, end } =
            Node.range node
    in
    [ Fix.removeRange
        { start = { row = start.row, column = start.column }
        , end = { row = start.row, column = start.column + 1 }
        }
    , Fix.removeRange
        { start = { row = end.row, column = end.column - 1 }
        , end = { row = end.row, column = end.column }
        }
    ]


replaceByEmptyFix : String -> Range -> Maybe a -> ImportLookup -> List Fix
replaceByEmptyFix empty parentRange lastArg importLookup =
    [ case lastArg of
        Just _ ->
            Fix.replaceRangeBy parentRange empty

        Nothing ->
            Fix.replaceRangeBy parentRange
                (qualifiedToString (qualify ( [ "Basics" ], "always" ) importLookup)
                    ++ " "
                    ++ empty
                )
    ]


emptyStringAsString : String
emptyStringAsString =
    "\"\""


replaceByBoolFix : Range -> Maybe a -> Bool -> ImportLookup -> List Fix
replaceByBoolFix parentRange lastArg replacementValue importLookup =
    [ case lastArg of
        Just _ ->
            Fix.replaceRangeBy parentRange (boolToString replacementValue)

        Nothing ->
            Fix.replaceRangeBy parentRange
                ("("
                    ++ qualifiedToString (qualify ( [ "Basics" ], "always" ) importLookup)
                    ++ " "
                    ++ qualifiedToString (qualify ( [ "Basics" ], boolToString replacementValue ) importLookup)
                    ++ ")"
                )
    ]


toIdentityErrorInfo : { toFix : String, lastArgName : String } -> { message : String, details : List String }
toIdentityErrorInfo config =
    { message = "Using " ++ config.toFix ++ " will always return the same " ++ config.lastArgName
    , details = [ "You can replace this call by the " ++ config.lastArgName ++ " itself." ]
    }


{-| identity if there's no second argument, else the second argument.

TODO replace uses with `toIdentityFix` to be more explicit

-}
noopFix : CheckInfo -> List Fix
noopFix checkInfo =
    toIdentityFix
        { lastArg = secondArg checkInfo
        , parentRange = checkInfo.parentRange
        , importLookup = checkInfo.importLookup
        }


toIdentityFix : { lastArg : Maybe (Node lastArgument), parentRange : Range, importLookup : ImportLookup } -> List Fix
toIdentityFix config =
    case config.lastArg of
        Nothing ->
            [ Fix.replaceRangeBy config.parentRange
                (qualifiedToString (qualify ( [ "Basics" ], "identity" ) config.importLookup))
            ]

        Just (Node lastArgRange _) ->
            keepOnlyFix { parentRange = config.parentRange, keep = lastArgRange }


boolToString : Bool -> String
boolToString bool =
    if bool then
        "True"

    else
        "False"


orderToString : Order -> String
orderToString order =
    case order of
        LT ->
            "LT"

        EQ ->
            "EQ"

        GT ->
            "GT"



-- MATCHERS


isIdentity : ModuleNameLookupTable -> Node Expression -> Bool
isIdentity lookupTable baseNode =
    let
        node : Node Expression
        node =
            AstHelpers.removeParens baseNode
    in
    case Node.value node of
        Expression.FunctionOrValue _ "identity" ->
            ModuleNameLookupTable.moduleNameFor lookupTable node == Just [ "Basics" ]

        Expression.LambdaExpression { args, expression } ->
            case args of
                arg :: [] ->
                    case getVarPattern arg of
                        Just patternName ->
                            getExpressionName expression
                                == Just patternName

                        _ ->
                            False

                _ ->
                    False

        _ ->
            False


getVarPattern : Node Pattern -> Maybe String
getVarPattern node =
    case Node.value node of
        Pattern.VarPattern name ->
            Just name

        Pattern.ParenthesizedPattern pattern ->
            getVarPattern pattern

        _ ->
            Nothing


getExpressionName : Node Expression -> Maybe String
getExpressionName node =
    case Node.value (AstHelpers.removeParens node) of
        Expression.FunctionOrValue [] name ->
            Just name

        _ ->
            Nothing


isListLiteral : Node Expression -> Bool
isListLiteral node =
    case Node.value node of
        Expression.ListExpr _ ->
            True

        _ ->
            False


getBooleanPattern : ModuleNameLookupTable -> Node Pattern -> Maybe Bool
getBooleanPattern lookupTable node =
    case Node.value node of
        Pattern.NamedPattern { name } _ ->
            case name of
                "True" ->
                    if ModuleNameLookupTable.moduleNameFor lookupTable node == Just [ "Basics" ] then
                        Just True

                    else
                        Nothing

                "False" ->
                    if ModuleNameLookupTable.moduleNameFor lookupTable node == Just [ "Basics" ] then
                        Just False

                    else
                        Nothing

                _ ->
                    Nothing

        Pattern.ParenthesizedPattern pattern ->
            getBooleanPattern lookupTable pattern

        _ ->
            Nothing


getAlwaysResult : Infer.Resources a -> Node Expression -> Maybe (Node Expression)
getAlwaysResult inferResources expressionNode =
    case Node.value (AstHelpers.removeParens expressionNode) of
        Expression.Application ((Node alwaysRange (Expression.FunctionOrValue _ "always")) :: result :: []) ->
            case ModuleNameLookupTable.moduleNameAt inferResources.lookupTable alwaysRange of
                Just [ "Basics" ] ->
                    Just result

                _ ->
                    Nothing

        Expression.OperatorApplication "<|" _ (Node alwaysRange (Expression.FunctionOrValue _ "always")) result ->
            case ModuleNameLookupTable.moduleNameAt inferResources.lookupTable alwaysRange of
                Just [ "Basics" ] ->
                    Just result

                _ ->
                    Nothing

        Expression.OperatorApplication "|>" _ result (Node alwaysRange (Expression.FunctionOrValue _ "always")) ->
            case ModuleNameLookupTable.moduleNameAt inferResources.lookupTable alwaysRange of
                Just [ "Basics" ] ->
                    Just result

                _ ->
                    Nothing

        Expression.LambdaExpression lambda ->
            case lambda.args of
                -- invalid syntax
                [] ->
                    Nothing

                (Node _ Pattern.AllPattern) :: [] ->
                    Just lambda.expression

                (Node _ Pattern.AllPattern) :: patternsAfter_ ->
                    Just
                        (Node (Node.range expressionNode)
                            (Expression.LambdaExpression
                                { args = patternsAfter_
                                , expression = lambda.expression
                                }
                            )
                        )

                -- not an ignore-first
                _ :: _ ->
                    Nothing

        _ ->
            Nothing


getOrder : ModuleNameLookupTable -> Node Expression -> Maybe Order
getOrder lookupTable expression =
    if isSpecificValueOrFunction [ "Basics" ] "LT" lookupTable expression then
        Just LT

    else if isSpecificValueOrFunction [ "Basics" ] "EQ" lookupTable expression then
        Just EQ

    else if isSpecificValueOrFunction [ "Basics" ] "GT" lookupTable expression then
        Just GT

    else
        Nothing


isAlwaysMaybe : ModuleNameLookupTable -> Node Expression -> Match (Maybe { ranges : List Range, throughLambdaFunction : Bool })
isAlwaysMaybe lookupTable baseNode =
    let
        node : Node Expression
        node =
            AstHelpers.removeParens baseNode
    in
    case Node.value node of
        Expression.FunctionOrValue _ "Just" ->
            case ModuleNameLookupTable.moduleNameFor lookupTable node of
                Just [ "Maybe" ] ->
                    Determined (Just { ranges = [ Node.range node ], throughLambdaFunction = False })

                _ ->
                    Undetermined

        Expression.Application ((Node alwaysRange (Expression.FunctionOrValue _ "always")) :: value :: []) ->
            case ModuleNameLookupTable.moduleNameAt lookupTable alwaysRange of
                Just [ "Basics" ] ->
                    getMaybeValues lookupTable value
                        |> Match.map (Maybe.map (\ranges -> { ranges = ranges, throughLambdaFunction = False }))

                _ ->
                    Undetermined

        Expression.LambdaExpression { expression } ->
            getMaybeValues lookupTable expression
                |> Match.map (Maybe.map (\ranges -> { ranges = ranges, throughLambdaFunction = True }))

        _ ->
            Undetermined


getMaybeValues : ModuleNameLookupTable -> Node Expression -> Match (Maybe (List Range))
getMaybeValues lookupTable baseNode =
    let
        node : Node Expression
        node =
            AstHelpers.removeParens baseNode
    in
    case Node.value node of
        Expression.Application ((Node justRange (Expression.FunctionOrValue _ "Just")) :: arg :: []) ->
            case ModuleNameLookupTable.moduleNameAt lookupTable justRange of
                Just [ "Maybe" ] ->
                    Determined (Just [ { start = justRange.start, end = (Node.range arg).start } ])

                _ ->
                    Undetermined

        Expression.OperatorApplication "|>" _ arg (Node justRange (Expression.FunctionOrValue _ "Just")) ->
            case ModuleNameLookupTable.moduleNameAt lookupTable justRange of
                Just [ "Maybe" ] ->
                    Determined (Just [ { start = (Node.range arg).end, end = justRange.end } ])

                _ ->
                    Undetermined

        Expression.OperatorApplication "<|" _ (Node justRange (Expression.FunctionOrValue _ "Just")) arg ->
            case ModuleNameLookupTable.moduleNameAt lookupTable justRange of
                Just [ "Maybe" ] ->
                    Determined (Just [ { start = justRange.start, end = (Node.range arg).start } ])

                _ ->
                    Undetermined

        Expression.FunctionOrValue _ "Nothing" ->
            case ModuleNameLookupTable.moduleNameFor lookupTable node of
                Just [ "Maybe" ] ->
                    Determined Nothing

                _ ->
                    Undetermined

        Expression.LetExpression { expression } ->
            getMaybeValues lookupTable expression

        Expression.ParenthesizedExpression expression ->
            getMaybeValues lookupTable expression

        Expression.IfBlock _ thenBranch elseBranch ->
            combineMaybeValues lookupTable [ thenBranch, elseBranch ]

        Expression.CaseExpression { cases } ->
            combineMaybeValues lookupTable (List.map Tuple.second cases)

        _ ->
            Undetermined


combineMaybeValues : ModuleNameLookupTable -> List (Node Expression) -> Match (Maybe (List Range))
combineMaybeValues lookupTable nodes =
    case nodes of
        node :: restOfNodes ->
            case getMaybeValues lookupTable node of
                Undetermined ->
                    Undetermined

                Determined nodeValue ->
                    combineMaybeValuesHelp lookupTable restOfNodes nodeValue

        [] ->
            Undetermined


combineMaybeValuesHelp : ModuleNameLookupTable -> List (Node Expression) -> Maybe (List Range) -> Match (Maybe (List Range))
combineMaybeValuesHelp lookupTable nodes soFar =
    case nodes of
        node :: restOfNodes ->
            case getMaybeValues lookupTable node of
                Undetermined ->
                    Undetermined

                Determined nodeValue ->
                    case ( nodeValue, soFar ) of
                        ( Just _, Nothing ) ->
                            Undetermined

                        ( Nothing, Just _ ) ->
                            Undetermined

                        ( Nothing, Nothing ) ->
                            combineMaybeValuesHelp lookupTable restOfNodes Nothing

                        ( Just a, Just b ) ->
                            combineMaybeValuesHelp lookupTable restOfNodes (Just (a ++ b))

        [] ->
            Determined soFar


isAlwaysResult : ModuleNameLookupTable -> Node Expression -> Maybe (Result Range { ranges : List Range, throughLambdaFunction : Bool })
isAlwaysResult lookupTable baseNode =
    let
        node : Node Expression
        node =
            AstHelpers.removeParens baseNode
    in
    case Node.value node of
        Expression.FunctionOrValue _ "Ok" ->
            case ModuleNameLookupTable.moduleNameFor lookupTable node of
                Just [ "Result" ] ->
                    Just (Ok { ranges = [ Node.range node ], throughLambdaFunction = False })

                _ ->
                    Nothing

        Expression.FunctionOrValue _ "Err" ->
            case ModuleNameLookupTable.moduleNameFor lookupTable node of
                Just [ "Result" ] ->
                    Just (Err (Node.range node))

                _ ->
                    Nothing

        Expression.Application ((Node alwaysRange (Expression.FunctionOrValue _ "always")) :: value :: []) ->
            case ModuleNameLookupTable.moduleNameAt lookupTable alwaysRange of
                Just [ "Basics" ] ->
                    getResultValues lookupTable value
                        |> Maybe.map (Result.map (\ranges -> { ranges = ranges, throughLambdaFunction = False }))

                _ ->
                    Nothing

        Expression.LambdaExpression { expression } ->
            getResultValues lookupTable expression
                |> Maybe.map (Result.map (\ranges -> { ranges = ranges, throughLambdaFunction = True }))

        _ ->
            Nothing


getResultValues : ModuleNameLookupTable -> Node Expression -> Maybe (Result Range (List Range))
getResultValues lookupTable baseNode =
    let
        node : Node Expression
        node =
            AstHelpers.removeParens baseNode
    in
    case Node.value node of
        Expression.Application ((Node justRange (Expression.FunctionOrValue _ "Ok")) :: arg :: []) ->
            case ModuleNameLookupTable.moduleNameAt lookupTable justRange of
                Just [ "Result" ] ->
                    Just (Ok [ { start = justRange.start, end = (Node.range arg).start } ])

                _ ->
                    Nothing

        Expression.OperatorApplication "|>" _ arg (Node justRange (Expression.FunctionOrValue _ "Ok")) ->
            case ModuleNameLookupTable.moduleNameAt lookupTable justRange of
                Just [ "Result" ] ->
                    Just (Ok [ { start = (Node.range arg).end, end = justRange.end } ])

                _ ->
                    Nothing

        Expression.OperatorApplication "<|" _ (Node justRange (Expression.FunctionOrValue _ "Ok")) arg ->
            case ModuleNameLookupTable.moduleNameAt lookupTable justRange of
                Just [ "Result" ] ->
                    Just (Ok [ { start = justRange.start, end = (Node.range arg).start } ])

                _ ->
                    Nothing

        Expression.Application ((Node justRange (Expression.FunctionOrValue _ "Err")) :: arg :: []) ->
            case ModuleNameLookupTable.moduleNameAt lookupTable justRange of
                Just [ "Result" ] ->
                    Just (Err { start = justRange.start, end = (Node.range arg).start })

                _ ->
                    Nothing

        Expression.OperatorApplication "|>" _ arg (Node justRange (Expression.FunctionOrValue _ "Err")) ->
            case ModuleNameLookupTable.moduleNameAt lookupTable justRange of
                Just [ "Result" ] ->
                    Just (Err { start = (Node.range arg).end, end = justRange.end })

                _ ->
                    Nothing

        Expression.OperatorApplication "<|" _ (Node justRange (Expression.FunctionOrValue _ "Err")) arg ->
            case ModuleNameLookupTable.moduleNameAt lookupTable justRange of
                Just [ "Result" ] ->
                    Just (Err { start = justRange.start, end = (Node.range arg).start })

                _ ->
                    Nothing

        Expression.LetExpression { expression } ->
            getResultValues lookupTable expression

        Expression.ParenthesizedExpression expression ->
            getResultValues lookupTable expression

        Expression.IfBlock _ thenBranch elseBranch ->
            combineResultValues lookupTable [ thenBranch, elseBranch ]

        Expression.CaseExpression { cases } ->
            combineResultValues lookupTable (List.map Tuple.second cases)

        _ ->
            Nothing


combineResultValues : ModuleNameLookupTable -> List (Node Expression) -> Maybe (Result Range (List Range))
combineResultValues lookupTable nodes =
    case nodes of
        node :: restOfNodes ->
            case getResultValues lookupTable node of
                Nothing ->
                    Nothing

                Just nodeValue ->
                    combineResultValuesHelp lookupTable restOfNodes nodeValue

        [] ->
            Nothing


combineResultValuesHelp : ModuleNameLookupTable -> List (Node Expression) -> Result Range (List Range) -> Maybe (Result Range (List Range))
combineResultValuesHelp lookupTable nodes soFar =
    case nodes of
        node :: restOfNodes ->
            case getResultValues lookupTable node of
                Nothing ->
                    Nothing

                Just nodeValue ->
                    case ( nodeValue, soFar ) of
                        ( Ok _, Err _ ) ->
                            Nothing

                        ( Err _, Ok _ ) ->
                            Nothing

                        ( Err _, Err soFarRange ) ->
                            combineResultValuesHelp lookupTable restOfNodes (Err soFarRange)

                        ( Ok a, Ok b ) ->
                            combineResultValuesHelp lookupTable restOfNodes (Ok (a ++ b))

        [] ->
            Just soFar


isAlwaysEmptyList : ModuleNameLookupTable -> Node Expression -> Bool
isAlwaysEmptyList lookupTable node =
    case Node.value (AstHelpers.removeParens node) of
        Expression.Application ((Node alwaysRange (Expression.FunctionOrValue _ "always")) :: alwaysValue :: []) ->
            case ModuleNameLookupTable.moduleNameAt lookupTable alwaysRange of
                Just [ "Basics" ] ->
                    isEmptyList alwaysValue

                _ ->
                    False

        Expression.LambdaExpression { expression } ->
            isEmptyList expression

        _ ->
            False


isEmptyList : Node Expression -> Bool
isEmptyList node =
    case Node.value (AstHelpers.removeParens node) of
        Expression.ListExpr [] ->
            True

        _ ->
            False


isBinaryOperation : String -> Infer.Resources a -> Node Expression -> Bool
isBinaryOperation symbol checkInfo expression =
    case expression |> Normalize.normalize checkInfo |> Node.value of
        Expression.PrefixOperator operatorSymbol ->
            operatorSymbol == symbol

        Expression.LambdaExpression lambda ->
            case lambda.args of
                -- invalid syntax
                [] ->
                    False

                [ Node _ (Pattern.VarPattern element) ] ->
                    case Node.value lambda.expression of
                        Expression.Application [ Node _ (Expression.PrefixOperator operatorSymbol), Node _ (Expression.FunctionOrValue [] argument) ] ->
                            (operatorSymbol == symbol)
                                && (argument == element)

                        -- no simple application
                        _ ->
                            False

                [ Node _ (Pattern.VarPattern element), Node _ (Pattern.VarPattern soFar) ] ->
                    case Node.value lambda.expression of
                        Expression.Application [ Node _ (Expression.PrefixOperator operatorSymbol), Node _ (Expression.FunctionOrValue [] left), Node _ (Expression.FunctionOrValue [] right) ] ->
                            (operatorSymbol == symbol)
                                && ((left == element && right == soFar)
                                        || (left == soFar && right == element)
                                   )

                        Expression.OperatorApplication operatorSymbol _ (Node _ (Expression.FunctionOrValue [] left)) (Node _ (Expression.FunctionOrValue [] right)) ->
                            (operatorSymbol == symbol)
                                && ((left == element && right == soFar)
                                        || (left == soFar && right == element)
                                   )

                        _ ->
                            False

                -- too many/unsimplified patterns
                _ ->
                    False

        -- not a known simple operator function
        _ ->
            False<|MERGE_RESOLUTION|>--- conflicted
+++ resolved
@@ -3373,21 +3373,6 @@
                 (replaceByEmptyFix emptyStringAsString checkInfo.parentRange (thirdArg checkInfo) checkInfo.importLookup)
             ]
 
-<<<<<<< HEAD
-        ( Node startArgumentRange (Expression.Integer 0), _, _ ) ->
-            [ Rule.errorWithFix
-                { message = "Use String.left instead"
-                , details = [ "Using String.slice with start index 0 is the same as using String.left." ]
-                }
-                checkInfo.fnRange
-                [ Fix.replaceRangeBy
-                    { start = checkInfo.fnRange.start, end = startArgumentRange.end }
-                    (qualifiedToString (qualify ( [ "String" ], "left" ) checkInfo.importLookup))
-                ]
-            ]
-
-=======
->>>>>>> b93df7bd
         ( start, Just end, _ ) ->
             Maybe.map2
                 (\startInt endInt ->
